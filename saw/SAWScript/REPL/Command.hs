--- conflicted
+++ resolved
@@ -33,12 +33,6 @@
 import SAWScript.REPL.Monad
 import SAWScript.REPL.Trie
 
-<<<<<<< HEAD
-import qualified Cryptol.ModuleSystem as M
-
-import qualified Cryptol.Eval as E (PPOpts(..))
-=======
->>>>>>> b87960c2
 import Cryptol.Parser (ParseError())
 import Cryptol.Utils.PP
 
