--- conflicted
+++ resolved
@@ -620,11 +620,10 @@
 -- Zip together two lists (truncating the longer of the two).
 vZip :: (a b :: sort 0) -> (m n :: Nat) -> Vec m a -> Vec n b -> Vec (minNat m n) #(a, b);
 
-<<<<<<< HEAD
 foldr :: (a b :: sort 0) -> (n :: Nat) -> (a -> b -> b) -> b -> Vec n a -> b;
 foldr a b _ f z (EmptyVec _) = z;
 foldr a b _ f z (ConsVec _ x n xs) = f x (foldr a b n f z xs);
-=======
+
 reverse :: (n :: Nat) -> (a :: sort 0) -> Vec n a -> Vec n a;
 reverse n a xs = generate n a (\(i :: Fin n) -> get n a xs (finSwap n i));
 
@@ -639,7 +638,6 @@
                   -> Vec (mulNat m n) a
                   -> Vec m (Vec n a);
 splitLittleEndian m n a v = reverse m (Vec n a) (split m n a v);
->>>>>>> 077dac87
 
 --------------------------------------------------------------------------------
 -- Bitvectors
@@ -834,11 +832,8 @@
                  (bvEq n (bvAdd n x y) (bvAdd n x z))
                  (bvEq n y z);
 
-<<<<<<< HEAD
-=======
 bvNat_bvToNat :: (n :: Nat)
               -> (x :: bitvector n)
               -> Eq (bitvector n)
                     (bvNat n (bvToNat n x))
-                    x;
->>>>>>> 077dac87
+                    x;