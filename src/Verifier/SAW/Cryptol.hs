{-# OPTIONS_GHC -Wall #-}
{-# LANGUAGE OverloadedStrings #-}
{-# LANGUAGE PatternGuards #-}
{-# LANGUAGE ViewPatterns #-}

{- |
Module      : Verifier.SAW.Cryptol
Copyright   : Galois, Inc. 2012-2015
License     : BSD3
Maintainer  : huffman@galois.com
Stability   : experimental
Portability : non-portable (language extensions)
-}

module Verifier.SAW.Cryptol where

import Control.Monad (foldM, join, unless, (<=<))
import qualified Data.Foldable as Fold
import Data.List
import qualified Data.IntTrie as IntTrie
import Data.Map (Map)
import qualified Data.Map as Map
import qualified Data.Set as Set
import qualified Data.Vector as Vector
import Prelude ()
import Prelude.Compat

import qualified Cryptol.Eval.Type as TV
import qualified Cryptol.Eval.Monad as V
import qualified Cryptol.Eval.Value as V
import Cryptol.Eval.Type (evalValType)
import qualified Cryptol.TypeCheck.AST as C
import qualified Cryptol.ModuleSystem.Name as C (asPrim, nameIdent)
import qualified Cryptol.Utils.Ident as C (Ident, packIdent, unpackIdent)
import Cryptol.TypeCheck.TypeOf (fastTypeOf, fastSchemaOf)
import Cryptol.Utils.PP (pretty)

import Verifier.SAW.Conversion
import Verifier.SAW.FiniteValue (FirstOrderType(..), FirstOrderValue(..))
import qualified Verifier.SAW.Simulator.Concrete as SC
import Verifier.SAW.Prim (BitVector(..))
import Verifier.SAW.Rewriter
import Verifier.SAW.SharedTerm
import Verifier.SAW.Simulator.MonadLazy (force)
import Verifier.SAW.TypedAST (mkSort, mkModuleName, findDef)
import qualified Verifier.SAW.Recognizer as R

unimplemented :: Monad m => String -> m a
unimplemented name = fail ("unimplemented: " ++ name)

impossible :: Monad m => String -> m a
impossible name = fail ("impossible: " ++ name)

--------------------------------------------------------------------------------
-- Type Environments

-- | SharedTerms are paired with a deferred shift amount for loose variables
data Env = Env
  { envT :: Map Int    (Term, Int) -- ^ Type variables are referenced by unique id
  , envE :: Map C.Name (Term, Int) -- ^ Term variables are referenced by name
  , envP :: Map C.Prop (Term, Int) -- ^ Bound propositions are referenced implicitly by their types
  , envC :: Map C.Name C.Schema    -- ^ Cryptol type environment
  , envS :: [Term]                 -- ^ SAW-Core bound variable environment (for type checking)
  }

emptyEnv :: Env
emptyEnv = Env Map.empty Map.empty Map.empty Map.empty []

liftTerm :: (Term, Int) -> (Term, Int)
liftTerm (t, j) = (t, j + 1)

-- | Increment dangling bound variables of all types in environment.
liftEnv :: Env -> Env
liftEnv env =
  Env { envT = fmap liftTerm (envT env)
      , envE = fmap liftTerm (envE env)
      , envP = fmap liftTerm (envP env)
      , envC = envC env
      , envS = envS env
      }

bindTParam :: SharedContext -> C.TParam -> Env -> IO Env
bindTParam sc tp env = do
  let env' = liftEnv env
  v <- scLocalVar sc 0
  k <- importKind sc (C.tpKind tp)
  return $ env' { envT = Map.insert (C.tpUnique tp) (v, 0) (envT env')
                , envS = k : envS env }

bindName :: SharedContext -> C.Name -> C.Schema -> Env -> IO Env
bindName sc name schema env = do
  let env' = liftEnv env
  v <- scLocalVar sc 0
  t <- importSchema sc env schema
  return $ env' { envE = Map.insert name (v, 0) (envE env')
                , envC = Map.insert name schema (envC env')
                , envS = t : envS env' }

bindProp :: SharedContext -> C.Prop -> Env -> IO Env
bindProp sc prop env = do
  let env' = liftEnv env
  v <- scLocalVar sc 0
  k <- scSort sc (mkSort 0)
  return $ env' { envP = Map.insert prop (v, 0) (envP env')
                , envS = k : envS env' }

--------------------------------------------------------------------------------

importKind :: SharedContext -> C.Kind -> IO Term
importKind sc kind =
  case kind of
    C.KType       -> scSort sc (mkSort 0)
    C.KNum        -> scDataTypeApp sc "Cryptol.Num" []
    C.KProp       -> scSort sc (mkSort 0)
    (C.:->) k1 k2 -> join $ scFun sc <$> importKind sc k1 <*> importKind sc k2

importTFun :: SharedContext -> C.TFun -> IO Term
importTFun sc tf =
  case tf of
    C.TCWidth         -> scGlobalDef sc "Cryptol.tcWidth"
    C.TCAdd           -> scGlobalDef sc "Cryptol.tcAdd"
    C.TCSub           -> scGlobalDef sc "Cryptol.tcSub"
    C.TCMul           -> scGlobalDef sc "Cryptol.tcMul"
    C.TCDiv           -> scGlobalDef sc "Cryptol.tcDiv"
    C.TCMod           -> scGlobalDef sc "Cryptol.tcMod"
    C.TCExp           -> scGlobalDef sc "Cryptol.tcExp"
    C.TCMin           -> scGlobalDef sc "Cryptol.tcMin"
    C.TCMax           -> scGlobalDef sc "Cryptol.tcMax"
    C.TCLenFromThen   -> scGlobalDef sc "Cryptol.tcLenFromThen"
    C.TCLenFromThenTo -> scGlobalDef sc "Cryptol.tcLenFromThenTo"

importPC :: SharedContext -> C.PC -> IO Term
importPC sc pc =
  case pc of
    C.PEqual     -> impossible "importPC PEqual"
    C.PNeq       -> impossible "importPC PNeq"
    C.PGeq       -> impossible "importPC PGeq"
    C.PFin       -> impossible "importPC PFin"
    C.PHas _     -> impossible "importPC PHas"
    C.PZero      -> scGlobalDef sc "Cryptol.PZero"
    C.PLogic     -> scGlobalDef sc "Cryptol.PLogic"
    C.PArith     -> scGlobalDef sc "Cryptol.PArith"
    C.PCmp       -> scGlobalDef sc "Cryptol.PCmp"
    C.PSignedCmp -> scGlobalDef sc "Cryptol.PSignedCmp"
    C.PAnd       -> impossible "importPC PAnd"
    C.PTrue      -> impossible "importPC PTrue"

-- | Translate size types to SAW values of type Num, value types to SAW types of sort 0.
importType :: SharedContext -> Env -> C.Type -> IO Term
importType sc env ty =
  case ty of
    C.TVar tvar ->
      case tvar of
        C.TVFree{} {- Int Kind (Set TVar) Doc -} -> unimplemented "TVFree"
        C.TVBound i _k   -> case Map.lookup i (envT env) of
                              Just (t, j) -> incVars sc 0 j t
                              Nothing -> fail "internal error: importType TVBound"
    C.TUser _ _ t  -> go t
    C.TRec fs -> scRecordType sc =<< traverse go tm
      where tm = Map.fromList [ (C.unpackIdent n, t) | (n, t) <- fs ]
    C.TCon tcon tyargs ->
      case tcon of
        C.TC tc ->
          case tc of
            C.TCNum n    -> scCtorApp sc "Cryptol.TCNum" =<< sequence [scNat sc (fromInteger n)]
            C.TCInf      -> scCtorApp sc "Cryptol.TCInf" []
            C.TCBit      -> scBoolType sc
            C.TCInteger  -> scIntegerType sc
            C.TCSeq      -> scGlobalApply sc "Cryptol.seq" =<< traverse go tyargs
            C.TCFun      -> do a <- go (tyargs !! 0)
                               b <- go (tyargs !! 1)
                               scFun sc a b
            C.TCTuple _n -> scTupleType sc =<< traverse go tyargs
            C.TCNewtype (C.UserTC _qn _k) -> unimplemented "TCNewtype" -- user-defined, @T@
        C.PC pc ->
          do pc' <- importPC sc pc
             tyargs' <- traverse go tyargs
             scApplyAll sc pc' tyargs'
        C.TF tf ->
          do tf' <- importTFun sc tf
             tyargs' <- traverse go tyargs
             scApplyAll sc tf' tyargs'
        C.TError _k _msg ->
          impossible "importType TError"
  where
    go = importType sc env

<<<<<<< HEAD
-- | Translate value types to SAW dictionaries of type Ops a.
importOps :: SharedContext -> Env -> C.Type -> IO Term
importOps sc env ty =
  case ty of
    C.TVar tvar ->
      case tvar of
        C.TVFree{} {- Int Kind (Set TVar) Doc -} -> unimplemented "importOps TVFree"
        C.TVBound i _k   -> case Map.lookup i (envD env) of
                              Just (t, j) -> incVars sc 0 j t
                              Nothing -> fail "internal error: importOps TVBound"
    C.TUser _ _ t  -> importOps sc env t
    C.TRec fs -> importTRec [ (C.unpackIdent n, t) | (n, t) <- fs ]
    C.TCon tcon tyargs ->
      case tcon of
        C.TC tc ->
          case tc of
            C.TCNum _n   -> impossible "importOps TCNum"
            C.TCInf      -> impossible "importOps TCInf"
            C.TCBit      -> scGlobalApply sc "Cryptol.OpsBit" []
            C.TCInteger  -> scGlobalApply sc "Cryptol.OpsInteger" []
            C.TCSeq      -> do n <- importType sc env (tyargs !! 0)
                               a <- importType sc env (tyargs !! 1)
                               pa <- importOps sc env (tyargs !! 1)
                               scGlobalApply sc "Cryptol.OpsSeq" [n, a, pa]
            C.TCFun      -> do a <- importType sc env (tyargs !! 0)
                               b <- importType sc env (tyargs !! 1)
                               pb <- importOps sc env (tyargs !! 1)
                               scGlobalApply sc "Cryptol.OpsFun" [a, b, pb]
            C.TCTuple _n -> importTCTuple tyargs
            C.TCNewtype (C.UserTC _qn _k) -> unimplemented "TCNewtype" -- user-defined, @T@
        C.PC _pc ->
          impossible "importOps Prop"
        C.TF _tf ->
          impossible "importOps TF"
        C.TError _k _msg ->
          impossible "importOps TError"
  where
    -- | Precondition: list argument should be sorted by field name
    importTRec :: [(String, C.Type)] -> IO Term
    importTRec [] = scCtorApp sc "Cryptol.OpsEmpty" []
    importTRec ((n, t) : fs) = do
      s <- scString sc n
      a <- importType sc env t
      pa <- importOps sc env t
      b <- scRecordType sc =<< traverse (importType sc env) (Map.fromList fs)
      pb <- importTRec fs
      scGlobalApply sc "Cryptol.OpsField" [s, a, b, pa, pb]

    importTCTuple :: [C.Type] -> IO Term
    importTCTuple [] = scGlobalApply sc "Cryptol.OpsUnit" []
    importTCTuple (t : ts) = do
      a <- importType sc env t
      pa <- importOps sc env t
      b <- scTupleType sc =<< traverse (importType sc env) ts
      pb <- importTCTuple ts
      scGlobalApply sc "Cryptol.OpsPair" [a, b, pa, pb]
=======
isErasedProp :: C.Prop -> Bool
isErasedProp prop =
  case prop of
    C.TCon (C.PC C.PZero     ) _ -> False
    C.TCon (C.PC C.PLogic    ) _ -> False
    C.TCon (C.PC C.PArith    ) _ -> False
    C.TCon (C.PC C.PCmp      ) _ -> False
    C.TCon (C.PC C.PSignedCmp) _ -> False
    _ -> True

importPropsType :: SharedContext -> Env -> [C.Prop] -> C.Type -> IO Term
importPropsType sc env [] ty = importType sc env ty
importPropsType sc env (prop : props) ty
  | isErasedProp prop = importPropsType sc env props ty
  | otherwise =
    do p <- importType sc env prop
       t <- importPropsType sc env props ty
       scFun sc p t
>>>>>>> c83215b3

nameToString :: C.Name -> String
nameToString = C.unpackIdent . C.nameIdent

tparamToString :: C.TParam -> String
--tparamToString tp = maybe "_" nameToString (C.tpName tp)
tparamToString tp = maybe ("u" ++ show (C.tpUnique tp)) nameToString (C.tpName tp)

importPolyType :: SharedContext -> Env -> [C.TParam] -> [C.Prop] -> C.Type -> IO Term
importPolyType sc env [] props ty = importPropsType sc env props ty
importPolyType sc env (tp : tps) props ty =
  do k <- importKind sc (C.tpKind tp)
     env' <- bindTParam sc tp env
     t <- importPolyType sc env' tps props ty
     scPi sc (tparamToString tp) k t

importSchema :: SharedContext -> Env -> C.Schema -> IO Term
importSchema sc env (C.Forall tparams props ty) = importPolyType sc env tparams props ty

proveProp :: SharedContext -> Env -> C.Prop -> IO Term
proveProp sc env prop =
  case Map.lookup prop (envP env) of
    Just (prf, j) -> incVars sc 0 j prf
    Nothing ->
      case prop of
        -- instance Zero Bit
        (C.pIsZero -> Just (C.tIsBit -> True))
          -> do scGlobalApply sc "Cryptol.PZeroBit" []
        -- instance Zero [n]
        (C.pIsZero -> Just (C.tIsSeq -> Just (n, C.tIsBit -> True)))
          -> do n' <- importType sc env n
                scGlobalApply sc "Cryptol.PZeroSeqBool" [n']
        -- instance (Zero a) => Zero [n]a
        (C.pIsZero -> Just (C.tIsSeq -> Just (n, a)))
          -> do n' <- importType sc env n
                a' <- importType sc env a
                pa <- proveProp sc env (C.pZero a)
                scGlobalApply sc "Cryptol.PZeroSeq" [n', a', pa]
        -- instance (Zero b) => Zero (a -> b)
        (C.pIsZero -> Just (C.tIsFun -> Just (a, b)))
          -> do a' <- importType sc env a
                b' <- importType sc env b
                pb <- proveProp sc env (C.pZero b)
                scGlobalApply sc "Cryptol.PZeroFun" [a', b', pb]
        -- instance Zero ()
        (C.pIsZero -> Just (C.tIsTuple -> Just []))
          -> do scGlobalApply sc "Cryptol.PZeroUnit" []
        -- instance (Zero a, Zero b) => Zero (a, b)
        (C.pIsZero -> Just (C.tIsTuple -> Just (t : ts)))
          -> do a <- importType sc env t
                b <- importType sc env (C.tTuple ts)
                pa <- proveProp sc env (C.pZero t)
                pb <- proveProp sc env (C.pZero (C.tTuple ts))
                scGlobalApply sc "Cryptol.PZeroPair" [a, b, pa, pb]
        -- instance Zero {}
        (C.pIsZero -> Just (C.TRec []))
          -> do scGlobalApply sc "Cryptol.PZeroEmpty" []
        -- instance (Zero a, Zero b) => instance Zero { x : a, y : b }
        (C.pIsZero -> Just (C.TRec ((n, t) : fs)))
          -> do s <- scString sc (C.unpackIdent n)
                a <- importType sc env t
                b <- importType sc env (C.TRec fs)
                pa <- proveProp sc env (C.pZero t)
                pb <- proveProp sc env (C.pZero (C.TRec fs))
                scGlobalApply sc "Cryptol.PZeroField" [s, a, b, pa, pb]

        -- instance Logic Bit
        (C.pIsLogic -> Just (C.tIsBit -> True))
          -> do scGlobalApply sc "Cryptol.PLogicBit" []
        -- instance Logic [n]
        (C.pIsLogic -> Just (C.tIsSeq -> Just (n, C.tIsBit -> True)))
          -> do n' <- importType sc env n
                scGlobalApply sc "Cryptol.PLogicSeqBool" [n']
        -- instance (Logic a) => Logic [n]a
        (C.pIsLogic -> Just (C.tIsSeq -> Just (n, a)))
          -> do n' <- importType sc env n
                a' <- importType sc env a
                pa <- proveProp sc env (C.pLogic a)
                scGlobalApply sc "Cryptol.PLogicSeq" [n', a', pa]
        -- instance (Logic b) => Logic (a -> b)
        (C.pIsLogic -> Just (C.tIsFun -> Just (a, b)))
          -> do a' <- importType sc env a
                b' <- importType sc env b
                pb <- proveProp sc env (C.pLogic b)
                scGlobalApply sc "Cryptol.PLogicFun" [a', b', pb]
        -- instance Logic ()
        (C.pIsLogic -> Just (C.tIsTuple -> Just []))
          -> do scGlobalApply sc "Cryptol.PLogicUnit" []
        -- instance (Logic a, Logic b) => Logic (a, b)
        (C.pIsLogic -> Just (C.tIsTuple -> Just (t : ts)))
          -> do a <- importType sc env t
                b <- importType sc env (C.tTuple ts)
                pa <- proveProp sc env (C.pLogic t)
                pb <- proveProp sc env (C.pLogic (C.tTuple ts))
                scGlobalApply sc "Cryptol.PLogicPair" [a, b, pa, pb]
        -- instance Logic {}
        (C.pIsLogic -> Just (C.TRec []))
          -> do scGlobalApply sc "Cryptol.PLogicEmpty" []
        -- instance (Logic a, Logic b) => instance Logic { x : a, y : b }
        (C.pIsLogic -> Just (C.TRec ((n, t) : fs)))
          -> do s <- scString sc (C.unpackIdent n)
                a <- importType sc env t
                b <- importType sc env (C.TRec fs)
                pa <- proveProp sc env (C.pLogic t)
                pb <- proveProp sc env (C.pLogic (C.TRec fs))
                scGlobalApply sc "Cryptol.PLogicField" [s, a, b, pa, pb]

        -- instance (fin n) => Arith [n]
        (C.pIsArith -> Just (C.tIsSeq -> Just (n, C.tIsBit -> True)))
          -> do n' <- importType sc env n
                scGlobalApply sc "Cryptol.PArithSeqBool" [n']
        -- instance (Arith a) => Arith [n]a
        (C.pIsArith -> Just (C.tIsSeq -> Just (n, a)))
          -> do n' <- importType sc env n
                a' <- importType sc env a
                pa <- proveProp sc env (C.pArith a)
                scGlobalApply sc "Cryptol.PArithSeq" [n', a', pa]
        -- instance (Arith b) => Arith (a -> b)
        (C.pIsArith -> Just (C.tIsFun -> Just (a, b)))
          -> do a' <- importType sc env a
                b' <- importType sc env b
                pb <- proveProp sc env (C.pArith b)
                scGlobalApply sc "Cryptol.PArithFun" [a', b', pb]
        -- instance Arith ()
        (C.pIsArith -> Just (C.tIsTuple -> Just []))
          -> do scGlobalApply sc "Cryptol.PArithUnit" []
        -- instance (Arith a, Arith b) => Arith (a, b)
        (C.pIsArith -> Just (C.tIsTuple -> Just (t : ts)))
          -> do a <- importType sc env t
                b <- importType sc env (C.tTuple ts)
                pa <- proveProp sc env (C.pArith t)
                pb <- proveProp sc env (C.pArith (C.tTuple ts))
                scGlobalApply sc "Cryptol.PArithPair" [a, b, pa, pb]
        -- instance Arith {}
        (C.pIsArith -> Just (C.TRec []))
          -> do scGlobalApply sc "Cryptol.PArithEmpty" []
        -- instance (Arith a, Arith b) => instance Arith { x : a, y : b }
        (C.pIsArith -> Just (C.TRec ((n, t) : fs)))
          -> do s <- scString sc (C.unpackIdent n)
                a <- importType sc env t
                b <- importType sc env (C.TRec fs)
                pa <- proveProp sc env (C.pArith t)
                pb <- proveProp sc env (C.pArith (C.TRec fs))
                scGlobalApply sc "Cryptol.PArithField" [s, a, b, pa, pb]

        -- instance Cmp Bit
        (C.pIsCmp -> Just (C.tIsBit -> True))
          -> do scGlobalApply sc "Cryptol.PCmpBit" []
        -- instance (fin n) => Cmp [n]
        (C.pIsCmp -> Just (C.tIsSeq -> Just (n, C.tIsBit -> True)))
          -> do n' <- importType sc env n
                scGlobalApply sc "Cryptol.PCmpSeqBool" [n']
        -- instance (fin n, Cmp a) => Cmp [n]a
        (C.pIsCmp -> Just (C.tIsSeq -> Just (n, a)))
          -> do n' <- importType sc env n
                a' <- importType sc env a
                pa <- proveProp sc env (C.pCmp a)
                scGlobalApply sc "Cryptol.PCmpSeq" [n', a', pa]
        -- instance Cmp ()
        (C.pIsCmp -> Just (C.tIsTuple -> Just []))
          -> do scGlobalApply sc "Cryptol.PCmpUnit" []
        -- instance (Cmp a, Cmp b) => Cmp (a, b)
        (C.pIsCmp -> Just (C.tIsTuple -> Just (t : ts)))
          -> do a <- importType sc env t
                b <- importType sc env (C.tTuple ts)
                pa <- proveProp sc env (C.pCmp t)
                pb <- proveProp sc env (C.pCmp (C.tTuple ts))
                scGlobalApply sc "Cryptol.PCmpPair" [a, b, pa, pb]
        -- instance Cmp {}
        (C.pIsCmp -> Just (C.TRec []))
          -> do scGlobalApply sc "Cryptol.PCmpEmpty" []
        -- instance (Cmp a, Cmp b) => instance Cmp { x : a, y : b }
        (C.pIsCmp -> Just (C.TRec ((n, t) : fs)))
          -> do s <- scString sc (C.unpackIdent n)
                a <- importType sc env t
                b <- importType sc env (C.TRec fs)
                pa <- proveProp sc env (C.pCmp t)
                pb <- proveProp sc env (C.pCmp (C.TRec fs))
                scGlobalApply sc "Cryptol.PCmpField" [s, a, b, pa, pb]

        -- instance SignedCmp Bit
        (C.pIsSignedCmp -> Just (C.tIsBit -> True))
          -> do scGlobalApply sc "Cryptol.PSignedCmpBit" []
        -- instance (fin n) => SignedCmp [n]
        (C.pIsSignedCmp -> Just (C.tIsSeq -> Just (n, C.tIsBit -> True)))
          -> do n' <- importType sc env n
                scGlobalApply sc "Cryptol.PSignedCmpSeqBool" [n']
        -- instance (fin n, SignedCmp a) => SignedCmp [n]a
        (C.pIsSignedCmp -> Just (C.tIsSeq -> Just (n, a)))
          -> do n' <- importType sc env n
                a' <- importType sc env a
                pa <- proveProp sc env (C.pSignedCmp a)
                scGlobalApply sc "Cryptol.PSignedCmpSeq" [n', a', pa]
        -- instance SignedCmp ()
        (C.pIsSignedCmp -> Just (C.tIsTuple -> Just []))
          -> do scGlobalApply sc "Cryptol.PSignedCmpUnit" []
        -- instance (SignedCmp a, SignedCmp b) => SignedCmp (a, b)
        (C.pIsSignedCmp -> Just (C.tIsTuple -> Just (t : ts)))
          -> do a <- importType sc env t
                b <- importType sc env (C.tTuple ts)
                pa <- proveProp sc env (C.pSignedCmp t)
                pb <- proveProp sc env (C.pSignedCmp (C.tTuple ts))
                scGlobalApply sc "Cryptol.PSignedCmpPair" [a, b, pa, pb]
        -- instance SignedCmp {}
        (C.pIsSignedCmp -> Just (C.TRec []))
          -> do scGlobalApply sc "Cryptol.PSignedCmpEmpty" []
        -- instance (SignedCmp a, SignedCmp b) => instance SignedCmp { x : a, y : b }
        (C.pIsSignedCmp -> Just (C.TRec ((n, t) : fs)))
          -> do s <- scString sc (C.unpackIdent n)
                a <- importType sc env t
                b <- importType sc env (C.TRec fs)
                pa <- proveProp sc env (C.pSignedCmp t)
                pb <- proveProp sc env (C.pSignedCmp (C.TRec fs))
                scGlobalApply sc "Cryptol.PSignedCmpField" [s, a, b, pa, pb]

        _ -> do fail $ "proveProp: " ++ show prop

importPrimitive :: SharedContext -> C.Name -> IO Term
importPrimitive sc (C.asPrim -> Just nm) =
  case nm of
    "True"          -> scBool sc True
    "False"         -> scBool sc False
    "demote"        -> scGlobalDef sc "Cryptol.ecDemote"      -- Converts a numeric type into its corresponding value.
                                                     -- { val, bits } (fin val, fin bits, bits >= width val) => [bits]
    "integer"       -> scGlobalDef sc "Cryptol.ecInteger"     -- {n} (fin n) => Integer
    "toInteger"     -> scGlobalDef sc "Cryptol.ecToInteger"   -- {n} (fin n) => [n] -> Integer
    "fromInteger"   -> scGlobalDef sc "Cryptol.ecFromInteger" -- {n} (fin n) => Integer -> [n]
    "+"             -> scGlobalDef sc "Cryptol.ecPlus"        -- {a} (Arith a) => a -> a -> a
    "-"             -> scGlobalDef sc "Cryptol.ecMinus"       -- {a} (Arith a) => a -> a -> a
    "*"             -> scGlobalDef sc "Cryptol.ecMul"         -- {a} (Arith a) => a -> a -> a
    "/"             -> scGlobalDef sc "Cryptol.ecDiv"         -- {a} (Arith a) => a -> a -> a
    "%"             -> scGlobalDef sc "Cryptol.ecMod"         -- {a} (Arith a) => a -> a -> a
    "^^"            -> scGlobalDef sc "Cryptol.ecExp"         -- {a} (Arith a) => a -> a -> a
    "lg2"           -> scGlobalDef sc "Cryptol.ecLg2"         -- {a} (Arith a) => a -> a
    "negate"        -> scGlobalDef sc "Cryptol.ecNeg"         -- {a} (Arith a) => a -> a
    "/$"            -> scGlobalDef sc "Cryptol.ecSDiv"        -- {a} (Arith a) => a -> a -> a
    "%$"            -> scGlobalDef sc "Cryptol.ecSMod"        -- {a} (Arith a) => a -> a -> a
    "<"             -> scGlobalDef sc "Cryptol.ecLt"          -- {a} (Cmp a) => a -> a -> Bit
    ">"             -> scGlobalDef sc "Cryptol.ecGt"          -- {a} (Cmp a) => a -> a -> Bit
    "<="            -> scGlobalDef sc "Cryptol.ecLtEq"        -- {a} (Cmp a) => a -> a -> Bit
    ">="            -> scGlobalDef sc "Cryptol.ecGtEq"        -- {a} (Cmp a) => a -> a -> Bit
    "=="            -> scGlobalDef sc "Cryptol.ecEq"          -- {a} (Cmp a) => a -> a -> Bit
    "!="            -> scGlobalDef sc "Cryptol.ecNotEq"       -- {a} (Cmp a) => a -> a -> Bit
    "<$"            -> scGlobalDef sc "Cryptol.ecSLt"         -- {a} (SignedCmp a) => a -> a -> Bit
    ">>$"           -> scGlobalDef sc "Cryptol.ecSShiftR"     -- {n, k} (fin n, n >= 1, fin k) => [n] -> [k] -> [n]
    "&&"            -> scGlobalDef sc "Cryptol.ecAnd"         -- {a} (Logic a) => a -> a -> a
    "||"            -> scGlobalDef sc "Cryptol.ecOr"          -- {a} (Logic a) => a -> a -> a
    "^"             -> scGlobalDef sc "Cryptol.ecXor"         -- {a} (Logic a) => a -> a -> a
    "complement"    -> scGlobalDef sc "Cryptol.ecCompl"       -- {a} (Logic a) => a -> a
    "zero"          -> scGlobalDef sc "Cryptol.ecZero"        -- {a} (Zero a) => a
    "carry"         -> scGlobalDef sc "Cryptol.ecCarry"       -- {n} (fin n) => [n] -> [n] -> Bit
    "scarry"        -> scGlobalDef sc "Cryptol.ecSCarry"      -- {n} (fin n, n >= 1) => [n] -> [n] -> Bit
    "<<"            -> scGlobalDef sc "Cryptol.ecShiftL"      -- {m,n,a} (fin n, Zero a) => [m] a -> [n] -> [m] a
    ">>"            -> scGlobalDef sc "Cryptol.ecShiftR"      -- {m,n,a} (fin n, Zero a) => [m] a -> [n] -> [m] a
    "<<<"           -> scGlobalDef sc "Cryptol.ecRotL"        -- {m,n,a} (fin m) => [m] a -> [n] -> [m] a
    ">>>"           -> scGlobalDef sc "Cryptol.ecRotR"        -- {m,n,a} (fin m) => [m] a -> [n] -> [m] a
    "#"             -> scGlobalDef sc "Cryptol.ecCat"         -- {a,b,d} (fin a) => [a] d -> [b] d -> [a + b] d
    "splitAt"       -> scGlobalDef sc "Cryptol.ecSplitAt"     -- {a,b,c} (fin a) => [a+b] c -> ([a]c,[b]c)
    "join"          -> scGlobalDef sc "Cryptol.ecJoin"        -- {a,b,c} (fin b) => [a][b]c -> [a * b]c
    "split"         -> scGlobalDef sc "Cryptol.ecSplit"       -- {a,b,c} (fin b) => [a * b] c -> [a][b] c
    "reverse"       -> scGlobalDef sc "Cryptol.ecReverse"     -- {a,b} (fin a) => [a] b -> [a] b
    "transpose"     -> scGlobalDef sc "Cryptol.ecTranspose"   -- {a,b,c} [a][b]c -> [b][a]c
    "@"             -> scGlobalDef sc "Cryptol.ecAt"          -- {n,a,i} (fin i) => [n]a -> [i] -> a
    "@@"            -> scGlobalDef sc "Cryptol.ecAtRange"     -- {n,a,m,i} (fin i) => [n]a -> [m][i] -> [m]a
    "!"             -> scGlobalDef sc "Cryptol.ecAtBack"      -- {n,a,i} (fin n, fin i) => [n]a -> [i] -> a
    "!!"            -> scGlobalDef sc "Cryptol.ecAtRangeBack" -- {n,a,m,i} (fin n, fin i) => [n]a -> [m][i] -> [m]a
    "update"        -> scGlobalDef sc "Cryptol.ecUpdate"      -- {a,b,c} (fin c) => [a]b -> [c] -> b -> [a]b
    "updateEnd"     -> scGlobalDef sc "Cryptol.ecUpdateEnd"   -- {a,b,c} (fin a, fin c) => [a]b -> [c] -> b -> [a]b
    "fromThen"      -> scGlobalDef sc "Cryptol.ecFromThen"
                               -- fromThen : {first,next,bits,len}
                               --             ( fin first, fin next, fin bits
                               --             , bits >= width first, bits >= width next
                               --             , lengthFromThen first next bits == len
                               --             )
                               --          => [len] [bits]
    "fromTo"        -> scGlobalDef sc "Cryptol.ecFromTo"
                               -- fromTo : {first, last, bits}
                               --           ( fin last, fin bits, last >== first, bits >== width last)
                               --        => [1 + (last - first)] [bits]
    "fromThenTo"    -> scGlobalDef sc "Cryptol.ecFromThenTo"
    "infFrom"       -> scGlobalDef sc "Cryptol.ecInfFrom"     -- {a} (fin a) => [a] -> [inf][a]
    "infFromThen"   -> scGlobalDef sc "Cryptol.ecInfFromThen" -- {a} (fin a) => [a] -> [a] -> [inf][a]
    "error"         -> scGlobalDef sc "Cryptol.ecError"       -- {at,len} (fin len) => [len][8] -> at -- Run-time error
    "pmult"         -> scGlobalDef sc "Cryptol.ecPMul"        -- {a,b} (fin a, fin b) => [a] -> [b] -> [max 1 (a + b) - 1]
    "pdiv"          -> scGlobalDef sc "Cryptol.ecPDiv"        -- {a,b} (fin a, fin b) => [a] -> [b] -> [a]
    "pmod"          -> scGlobalDef sc "Cryptol.ecPMod"        -- {a,b} (fin a, fin b) => [a] -> [b+1] -> [b]
    "random"        -> scGlobalDef sc "Cryptol.ecRandom"      -- {a} => [32] -> a -- Random values
    "trace"         -> scGlobalDef sc "Cryptol.ecTrace"       -- {n,a,b} [n][8] -> a -> b -> b

    _ -> fail $ unwords ["Unknown Cryptol primitive name:", C.unpackIdent nm]

importPrimitive _ nm =
  fail $ unwords ["Improper Cryptol primitive name:", show nm]


importExpr :: SharedContext -> Env -> C.Expr -> IO Term
importExpr sc env expr =
  case expr of
    C.EList es t                -> do t' <- importType sc env t
                                      es' <- traverse go es
                                      scVector sc t' es'
    C.ETuple es                 -> scTuple sc =<< traverse go es
    C.ERec fs                   -> scRecord sc =<< traverse go (Map.fromList fs')
                                     where fs' = [ (C.unpackIdent n, e) | (n, e) <- fs ]
    C.ESel e sel                ->           -- Elimination for tuple/record/list
      case sel of
        C.TupleSel i _maybeLen  -> do
          let t = fastTypeOf (envC env) e
          case C.tIsTuple t of
            Just _  -> flip (scTupleSelector sc) (i+1) =<< go e
            Nothing -> do
              e' <- go e
              f <- mapTupleSelector sc env i t
              scApply sc f e'
        C.RecordSel x _         -> do
          let t = fastTypeOf (envC env) e
          case t of
            C.TRec{} -> flip (scRecordSelect sc) (C.unpackIdent x) =<< go e
            _        -> do
              e' <- go e
              f <- mapRecordSelector sc env x t
              scApply sc f e'
        C.ListSel i _maybeLen   -> do let t = fastTypeOf (envC env) e
                                      (n, a) <- case C.tIsSeq t of
                                                  Just (n, a) -> return (n, a)
                                                  Nothing -> fail "ListSel: not a list type"
                                      a' <- importType sc env a
                                      n' <- importType sc env n
                                      e' <- importExpr sc env e
                                      i' <- scNat sc (fromIntegral i)
                                      scGlobalApply sc "Cryptol.eListSel" [a', n', e', i']
    C.EIf e1 e2 e3              -> do t' <- importType sc env (fastTypeOf (envC env) e2)
                                      e1' <- importExpr sc env e1
                                      e2' <- importExpr sc env e2
                                      e3' <- importExpr sc env e3
                                      scGlobalApply sc "Prelude.ite" [t', e1', e2', e3']
    C.EComp len eltty e mss         -> importComp sc env len eltty e mss
    C.EVar qname                    ->
      case Map.lookup qname (envE env) of
        Just (e', j)                -> incVars sc 0 j e'
        Nothing                     -> fail $ "internal error: unknown variable: " ++ show qname
    C.ETAbs tp e                    -> do env' <- bindTParam sc tp env
                                          k <- importKind sc (C.tpKind tp)
                                          e' <- importExpr sc env' e
                                          scLambda sc (tparamToString tp) k e'
    C.ETApp e t                     -> do e' <- importExpr sc env e
                                          t' <- importType sc env t
                                          scApply sc e' t'
    C.EApp e1 e2                    -> do e1' <- go e1
                                          e2' <- go e2
                                          t1 <- scTypeOf' sc (envS env) e1' >>= scWhnf sc
                                          t2 <- scTypeOf' sc (envS env) e2' >>= scWhnf sc
                                          t1a <-
                                            case R.asPi t1 of
                                              Just (_, t1a, _) -> return t1a
                                              Nothing -> fail "importExpr: internal error: expected function type"
                                          e2'' <-
                                            if alphaEquiv t1a t2
                                            then return e2'
                                            else scGlobalApply sc "Prelude.unsafeCoerce" [t2, t1a, e2']
                                          scApply sc e1' e2''
    C.EAbs x t e                    -> do t' <- importType sc env t
                                          env' <- bindName sc x (C.Forall [] [] t) env
                                          e' <- importExpr sc env' e
                                          scLambda sc (nameToString x) t' e'
    C.EProofAbs prop e
      | isErasedProp prop           -> do importExpr sc env e
      | otherwise                   -> do p' <- importType sc env prop
                                          env' <- bindProp sc prop env
                                          e' <- importExpr sc env' e
                                          scLambda sc "_P" p' e'
    C.EProofApp e                   -> case fastSchemaOf (envC env) e of
                                         C.Forall [] (p : _) _
                                           | isErasedProp p -> importExpr sc env e
                                           | otherwise ->
                                             do e' <- importExpr sc env e
                                                prf <- proveProp sc env p
                                                scApply sc e' prf
                                         s -> impossible $ "EProofApp: invalid type: " ++ show (e, s)
{-
    C.ECast e1 t2                   -> do let t1 = fastTypeOf (envC env) e1
                                          t1' <- importType sc env t1
                                          t2' <- importType sc env t2
                                          e1' <- go e1
                                          aeq <- pure alphaEquiv <*> scWhnf sc t1' <*> scWhnf sc t2'
                                          if aeq
                                             then return e1'
                                             else scGlobalApply sc "Prelude.unsafeCoerce" [t1', t2', e1']
-}
    C.EWhere e dgs                  -> do env' <- importDeclGroups sc env dgs
                                          importExpr sc env' e
  where
    go = importExpr sc env

mapTupleSelector :: SharedContext -> Env -> Int -> C.Type -> IO Term
mapTupleSelector sc env i = fmap fst . go
  where
    go :: C.Type -> IO (Term, C.Type)
    go t =
      case C.tNoUser t of
        (C.tIsSeq -> Just (n, a)) -> do
          (f, b) <- go a
          a' <- importType sc env a
          b' <- importType sc env b
          n' <- importType sc env n
          g <- scGlobalApply sc "Cryptol.seqMap" [a', b', n', f]
          return (g, C.tSeq n b)
        (C.tIsFun -> Just (n, a)) -> do
          (f, b) <- go a
          a' <- importType sc env a
          b' <- importType sc env b
          n' <- importType sc env n
          g <- scGlobalApply sc "Cryptol.compose" [n', a', b', f]
          return (g, C.tFun n b)
        (C.tIsTuple -> Just ts) -> do
          x <- scLocalVar sc 0
          y <- scTupleSelector sc x (i+1)
          t' <- importType sc env t
          f <- scLambda sc "x" t' y
          return (f, ts !! i)
        _ -> fail $ unwords ["importExpr: invalid tuple selector", show i, show t]

mapRecordSelector :: SharedContext -> Env -> C.Ident -> C.Type -> IO Term
mapRecordSelector sc env i = fmap fst . go
  where
    go :: C.Type -> IO (Term, C.Type)
    go t =
      case C.tNoUser t of
        (C.tIsSeq -> Just (n, a)) -> do
          (f, b) <- go a
          a' <- importType sc env a
          b' <- importType sc env b
          n' <- importType sc env n
          g <- scGlobalApply sc "Cryptol.seqMap" [a', b', n', f]
          return (g, C.tSeq n b)
        (C.tIsFun -> Just (n, a)) -> do
          (f, b) <- go a
          a' <- importType sc env a
          b' <- importType sc env b
          n' <- importType sc env n
          g <- scGlobalApply sc "Cryptol.compose" [n', a', b', f]
          return (g, C.tFun n b)
        C.TRec ts | Just b <- lookup i ts -> do
          x <- scLocalVar sc 0
          y <- scRecordSelect sc x (C.unpackIdent i)
          t' <- importType sc env t
          f <- scLambda sc "x" t' y
          return (f, b)
        _ -> fail $ unwords ["importExpr: invalid record selector", show i, show t]

-- | Currently this imports declaration groups by inlining all the
-- definitions. (With subterm sharing, this is not as bad as it might
-- seem.) We might want to think about generating let or where
-- expressions instead.
importDeclGroup :: Bool -> SharedContext -> Env -> C.DeclGroup -> IO Env

importDeclGroup isTopLevel sc env (C.Recursive [decl]) =
  case C.dDefinition decl of
    C.DPrim ->
     fail $ unwords ["Primitive declarations cannot be recursive:", show (C.dName decl)]
    C.DExpr expr -> do
     env1 <- bindName sc (C.dName decl) (C.dSignature decl) env
     t' <- importSchema sc env (C.dSignature decl)
     e' <- importExpr sc env1 expr
     let x = nameToString (C.dName decl)
     f' <- scLambda sc x t' e'
     rhs <- scGlobalApply sc "Prelude.fix" [t', f']
     rhs' <- if not isTopLevel then return rhs else scTermF sc (Constant x rhs t')
     let env' = env { envE = Map.insert (C.dName decl) (rhs', 0) (envE env)
                    , envC = Map.insert (C.dName decl) (C.dSignature decl) (envC env) }
     return env'


-- - A group of mutually-recursive declarations -
-- We handle this by "tupling up" all the declarations using a record and
-- taking the fixpoint at this record type.  The desired declarations are then
-- achieved by projecting the field names from this record.
importDeclGroup isTopLevel sc env (C.Recursive decls) =
  do -- build the environment for the declaration bodies
     -- NB: the order of the declarations is reversed to get the deBrujin indices to line up properly
     env1 <- foldM (\e d -> bindName sc (C.dName d) (C.dSignature d) e) env (reverse decls)

     -- grab a reference to the outermost variable; this will be the record in the body
     -- of the lambda we build later
     recv <- scLocalVar sc 0

     -- the types of the declarations
     ts <- mapM (importSchema sc env . C.dSignature) decls
     -- the type of the recursive record
     rect <- scRecordType sc $ Map.fromList $ zip (map (nameToString . C.dName) decls) ts
     -- shift the environment by one more variable to make room for our recursive record
     let env2 = liftEnv env1 { envS = rect : envS env1 }

     let extractDeclExpr decl =
           case C.dDefinition decl of
             C.DExpr expr -> return expr
             C.DPrim ->
                fail $ unwords ["Primitive declarations cannot be recursive:", show (C.dName decl)]

     -- the raw imported bodies of the declarations
     es <- mapM (importExpr sc env2 <=< extractDeclExpr) decls

     -- build a list of projections from a record variable
     projs <- mapM (\d -> scRecordSelect sc recv (nameToString (C.dName d))) decls

     -- substitute into the imported declaration bodies, replacing bindings by record projections
     -- NB: start at index 1; index 0 is the variable for the record itself
     es' <- mapM (instantiateVarList sc 1 projs) es

     -- the body of the recursive record
     rec <- scRecord sc $ Map.fromList $ zip (map (nameToString . C.dName) decls) es'

     -- build a lambda from the record body...
     f <- scLambda sc "fixRecord" rect rec

     -- and take its fixpoint
     rhs <- scGlobalApply sc "Prelude.fix" [rect, f]

     -- finally, build projections from the fixed record to shove into the environment
     rhss <- mapM (\d -> scRecordSelect sc rhs (nameToString (C.dName d))) decls

     -- if toplevel, then wrap each binding with a Constant constructor
     let wrap d r t = scTermF sc (Constant (nameToString (C.dName d)) r t)
     rhss' <- if isTopLevel then sequence (zipWith3 wrap decls rhss ts) else return rhss

     let env' = env { envE = foldr (\(r,d) e -> Map.insert (C.dName d) (r, 0) e) (envE env) $ zip rhss' decls
                    , envC = foldr (\d e -> Map.insert (C.dName d) (C.dSignature d) e) (envC env) decls
                    }

     return env'

importDeclGroup isTopLevel sc env (C.NonRecursive decl) =
  case C.dDefinition decl of
    C.DPrim
     | isTopLevel -> do
        rhs <- importPrimitive sc (C.dName decl)
        let env' = env { envE = Map.insert (C.dName decl) (rhs, 0) (envE env)
                      , envC = Map.insert (C.dName decl) (C.dSignature decl) (envC env) }
        return env'
     | otherwise -> do
        fail $ unwords ["Primitive declarations only allowed at top-level:", show (C.dName decl)]

    C.DExpr expr -> do
     rhs <- importExpr sc env expr
     rhs' <- if not isTopLevel then return rhs else do
       t <- importSchema sc env (C.dSignature decl)
       scTermF sc (Constant (nameToString (C.dName decl)) rhs t)
     let env' = env { envE = Map.insert (C.dName decl) (rhs', 0) (envE env)
                    , envC = Map.insert (C.dName decl) (C.dSignature decl) (envC env) }
     return env'

importDeclGroups :: SharedContext -> Env -> [C.DeclGroup] -> IO Env
importDeclGroups sc = foldM (importDeclGroup False sc)

importTopLevelDeclGroups :: SharedContext -> Env -> [C.DeclGroup] -> IO Env
importTopLevelDeclGroups sc = foldM (importDeclGroup True sc)

--------------------------------------------------------------------------------
-- List comprehensions

importComp :: SharedContext -> Env -> C.Type -> C.Type -> C.Expr -> [[C.Match]] -> IO Term
importComp sc env lenT elemT expr mss =
  do let zipAll [] = fail "zero-branch list comprehension"
         zipAll [branch] =
           do (xs, len, ty, args) <- importMatches sc env branch
              m <- importType sc env len
              a <- importType sc env ty
              return (xs, m, a, [args])
         zipAll (branch : branches) =
           do (xs, len, ty, args) <- importMatches sc env branch
              m <- importType sc env len
              a <- importType sc env ty
              (ys, n, b, argss) <- zipAll branches
              zs <- scGlobalApply sc "Cryptol.seqZip" [a, b, m, n, xs, ys]
              mn <- scGlobalApply sc "Cryptol.tcMin" [m, n]
              ab <- scTupleType sc [a, b]
              return (zs, mn, ab, args : argss)
     (xs, n, a, argss) <- zipAll mss
     f <- lambdaTuples sc env elemT expr argss
     b <- importType sc env elemT
     ys <- scGlobalApply sc "Cryptol.seqMap" [a, b, n, f, xs]
     -- The resulting type might not match the annotation, so we coerce
     t1 <- scGlobalApply sc "Cryptol.seq" [n, b]
     t2 <- importType sc env (C.tSeq lenT elemT)
     scGlobalApply sc "Prelude.unsafeCoerce" [t1, t2, ys]

lambdaTuples :: SharedContext -> Env -> C.Type -> C.Expr -> [[(C.Name, C.Type)]] -> IO Term
lambdaTuples sc env _ty expr [] = importExpr sc env expr
lambdaTuples sc env ty expr (args : argss) =
  do f <- lambdaTuple sc env ty expr argss args
     if null args || null argss
       then return f
       else do a <- importType sc env (tNestedTuple (map snd args))
               b <- importType sc env (tNestedTuple (map (tNestedTuple . map snd) argss))
               c <- importType sc env ty
               scGlobalApply sc "Prelude.uncurry" [a, b, c, f]

lambdaTuple :: SharedContext -> Env -> C.Type -> C.Expr -> [[(C.Name, C.Type)]] -> [(C.Name, C.Type)] -> IO Term
lambdaTuple sc env ty expr argss [] = lambdaTuples sc env ty expr argss
lambdaTuple sc env ty expr argss ((x, t) : args) =
  do a <- importType sc env t
     env' <- bindName sc x (C.Forall [] [] t) env
     e <- lambdaTuple sc env' ty expr argss args
     f <- scLambda sc (nameToString x) a e
     if null args
        then return f
        else do b <- importType sc env (tNestedTuple (map snd args))
                let tuple = tNestedTuple (map (tNestedTuple . map snd) argss)
                c <- importType sc env (if null argss then ty else C.tFun tuple ty)
                scGlobalApply sc "Prelude.uncurry" [a, b, c, f]

tNestedTuple :: [C.Type] -> C.Type
tNestedTuple [] = C.tTuple []
tNestedTuple [t] = t
tNestedTuple (t : ts) = C.tTuple [t, tNestedTuple ts]


-- | Returns the shared term, length type, element tuple type, bound
-- variables.
importMatches :: SharedContext -> Env -> [C.Match]
              -> IO (Term, C.Type, C.Type, [(C.Name, C.Type)])
importMatches _sc _env [] = fail "importMatches: empty comprehension branch"

importMatches sc env [C.From name _len _eltty expr] = do
  (len, ty) <- case C.tIsSeq (fastTypeOf (envC env) expr) of
                 Just x -> return x
                 Nothing -> fail $ "internal error: From: " ++ show (fastTypeOf (envC env) expr)
  xs <- importExpr sc env expr
  return (xs, len, ty, [(name, ty)])

importMatches sc env (C.From name _len _eltty expr : matches) = do
  (len1, ty1) <- case C.tIsSeq (fastTypeOf (envC env) expr) of
                   Just x -> return x
                   Nothing -> fail $ "internal error: From: " ++ show (fastTypeOf (envC env) expr)
  m <- importType sc env len1
  a <- importType sc env ty1
  xs <- importExpr sc env expr
  env' <- bindName sc name (C.Forall [] [] ty1) env
  (body, len2, ty2, args) <- importMatches sc env' matches
  n <- importType sc env len2
  b <- importType sc env ty2
  f <- scLambda sc (nameToString name) a body
  result <- scGlobalApply sc "Cryptol.from" [a, b, m, n, xs, f]
  return (result, C.tMul len1 len2, C.tTuple [ty1, ty2], (name, ty1) : args)

importMatches sc env [C.Let decl]
  | C.DPrim <- C.dDefinition decl = do
     fail $ unwords ["Primitive declarations not allowed in 'let':", show (C.dName decl)]
  | C.DExpr expr <- C.dDefinition decl = do
     e <- importExpr sc env expr
     ty1 <- case C.dSignature decl of
              C.Forall [] [] ty1 -> return ty1
              _ -> unimplemented "polymorphic Let"
     a <- importType sc env ty1
     result <- scGlobalApply sc "Prelude.single" [a, e]
     return (result, C.tOne, ty1, [(C.dName decl, ty1)])

importMatches sc env (C.Let decl : matches) =
  case C.dDefinition decl of
    C.DPrim -> do
     fail $ unwords ["Primitive declarations not allowed in 'let':", show (C.dName decl)]
    C.DExpr expr -> do
     e <- importExpr sc env expr
     ty1 <- case C.dSignature decl of
              C.Forall [] [] ty1 -> return ty1
              _ -> unimplemented "polymorphic Let"
     a <- importType sc env ty1
     env' <- bindName sc (C.dName decl) (C.dSignature decl) env
     (body, len, ty2, args) <- importMatches sc env' matches
     n <- importType sc env len
     b <- importType sc env ty2
     f <- scLambda sc (nameToString (C.dName decl)) a body
     result <- scGlobalApply sc "Cryptol.mlet" [a, b, n, e, f]
     return (result, len, C.tTuple [ty1, ty2], (C.dName decl, ty1) : args)

pIsNeq :: C.Type -> Maybe (C.Type, C.Type)
pIsNeq ty = case C.tNoUser ty of
              C.TCon (C.PC C.PNeq) [t1, t2] -> Just (t1, t2)
              _                             -> Nothing

--------------------------------------------------------------------------------
-- Utilities

asCryptolTypeValue :: SC.CValue -> Maybe C.Type
asCryptolTypeValue v =
  case v of
    SC.VDataType "Prelude.Bool" [] -> return C.tBit
    SC.VDataType "Prelude.Integer" [] -> return C.tInteger
    SC.VDataType "Prelude.Vec" [SC.VNat n, v2] -> do
      t2 <- asCryptolTypeValue v2
      return (C.tSeq (C.tNum n) t2)
    SC.VDataType "Prelude.Stream" [v1] -> do
      t1 <- asCryptolTypeValue v1
      return (C.tSeq C.tInf t1)
    SC.VUnitType -> return (C.tTuple [])
    SC.VPairType v1 v2 -> do
      t1 <- asCryptolTypeValue v1
      ts <- asCryptolTypeValue v2 >>= C.tIsTuple
      return (C.tTuple (t1 : ts))
    SC.VEmptyType -> return (C.tRec [])
    SC.VFieldType k v1 v2 -> do
      let name = C.packIdent k
      t1 <- asCryptolTypeValue v1
      fs <- asCryptolTypeValue v2 >>= tIsRec
      return (C.tRec ((name, t1) : fs))
    SC.VPiType v1 f -> do
      case v1 of
        -- if we see that the parameter is a Cryptol.Num, it's a
        -- pretty good guess that it originally was a
        -- polimorphic number type.
        SC.VDataType "Cryptol.Num" [] ->
          let msg= unwords ["asCryptolTypeValue: can't infer a polymorphic Cryptol"
                           ,"type. Please, make sure all numeric types are"
                           ,"specialized before constructing a typed term."
                           ]
          in error msg
            -- otherwise we issue a generic error about dependent type inference
        _ -> do
          let msg = unwords ["asCryptolTypeValue: can't infer a Cryptol type"
                            ,"for a dependent SAW-Core type."
                            ]
          let v2 = SC.runIdentity (f (error msg))
          t1 <- asCryptolTypeValue v1
          t2 <- asCryptolTypeValue v2
          return (C.tFun t1 t2)
    _ -> Nothing
  where
    tIsRec (C.TRec fs) = Just fs
    tIsRec _           = Nothing

scCryptolType :: SharedContext -> Term -> IO C.Type
scCryptolType sc t =
  case asCryptolTypeValue (SC.evalSharedTerm (scModule sc) Map.empty t) of
    Just ty -> return ty
    Nothing -> fail $ "scCryptolType: unsupported type " ++ scPrettyTerm defaultPPOpts t

scCryptolEq :: SharedContext -> Term -> Term -> IO Term
scCryptolEq sc x y = do
  rules <- concat <$> traverse defRewrites (defs1 ++ defs2)
  let ss = addConvs natConversions (addRules rules emptySimpset)
  tx <- scTypeOf sc x >>= rewriteSharedTerm sc ss >>= scCryptolType sc
  ty <- scTypeOf sc y >>= rewriteSharedTerm sc ss >>= scCryptolType sc
  unless (tx == ty) $ fail $ unwords [ "scCryptolEq: type mismatch between"
                                     , pretty tx
                                     , "and"
                                     , pretty ty
                                     ]

  -- Actually apply the equality function, along with the bogus "proof" ePCmp
  t <- scTypeOf sc x
  c <- scCryptolType sc t
  k <- importType sc emptyEnv c
  cmpPrf <- scGlobalApply sc "Cryptol.ePCmp" [k]
  scGlobalApply sc "Cryptol.ecEq" [k, cmpPrf, x, y]

  where
    defs1 = map (mkIdent (mkModuleName ["Prelude"])) ["bitvector"]
    defs2 = map (mkIdent (mkModuleName ["Cryptol"])) ["seq", "ty"]
    defRewrites ident =
      case findDef (scModule sc) ident of
        Nothing -> return []
        Just def -> scDefRewriteRules sc def

-- | Convert from SAWCore's Value type to Cryptol's, guided by the
-- Cryptol type schema.
exportValueWithSchema :: C.Schema -> SC.CValue -> V.Value
exportValueWithSchema (C.Forall [] [] ty) v = exportValue (evalValType Map.empty ty) v
exportValueWithSchema _ _ = V.VPoly (error "exportValueWithSchema")
-- TODO: proper support for polymorphic values

exportValue :: TV.TValue -> SC.CValue -> V.Value
exportValue ty v = case ty of

  TV.TVBit ->
    V.VBit (SC.toBool v)

  TV.TVInteger ->
    V.VInteger (case v of SC.VInt x -> x; _ -> error "exportValue: expected integer")

  TV.TVSeq _ e ->
    case v of
      SC.VWord w -> V.word (toInteger (width w)) (unsigned w)
      SC.VVector xs
        | TV.isTBit e -> V.VWord (toInteger (Vector.length xs)) (V.ready (V.BitsVal (fromIntegral (Vector.length xs))
                            (V.finiteSeqMap . map (V.ready . V.VBit . SC.toBool . SC.runIdentity . force) $ Fold.toList xs)))
        | otherwise   -> V.VSeq (toInteger (Vector.length xs)) $ V.finiteSeqMap $
                            map (V.ready . exportValue e . SC.runIdentity . force) $ Vector.toList xs
      _ -> error $ "exportValue (on seq type " ++ show ty ++ ")"

  -- infinite streams
  TV.TVStream e ->
    case v of
      SC.VExtra (SC.CStream trie) -> V.VStream (V.IndexSeqMap $ \i -> V.ready $ exportValue e (IntTrie.apply trie i))
      _ -> error $ "exportValue (on seq type " ++ show ty ++ ")"

  -- tuples
  TV.TVTuple etys -> V.VTuple (exportTupleValue etys v)

  -- records
  TV.TVRec fields ->
      V.VRecord (exportRecordValue (Map.assocs (Map.fromList fields)) v)

  -- functions
  TV.TVFun _aty _bty ->
    V.VFun (error "exportValue: TODO functions")


exportTupleValue :: [TV.TValue] -> SC.CValue -> [V.Eval V.Value]
exportTupleValue tys v =
  case (tys, v) of
    ([]    , SC.VUnit    ) -> []
    (t : ts, SC.VPair x y) -> (V.ready $ exportValue t (run x)) : exportTupleValue ts (run y)
    _                      -> error $ "exportValue: expected tuple"
  where
    run = SC.runIdentity . force

exportRecordValue :: [(C.Ident, TV.TValue)] -> SC.CValue -> [(C.Ident, V.Eval V.Value)]
exportRecordValue fields v =
  case (fields, v) of
    ([]         , SC.VEmpty      ) -> []
    ((n, t) : ts, SC.VField _ x y) -> (n, V.ready $ exportValue t (run x)) : exportRecordValue ts y
    _                              -> error $ "exportValue: expected record"
  where
    run = SC.runIdentity . force

fvAsBool :: FirstOrderValue -> Bool
fvAsBool (FOVBit b) = b
fvAsBool _ = error "fvAsBool: expected FOVBit value"

exportFirstOrderValue :: FirstOrderValue -> V.Value
exportFirstOrderValue fv =
  case fv of
    FOVBit b    -> V.VBit b
    FOVInt i    -> V.VInteger i
    FOVWord w x -> V.word (toInteger w) x
    FOVVec t vs
      | t == FOTBit -> V.VWord len (V.ready (V.BitsVal len (V.finiteSeqMap . map (V.ready . V.VBit . fvAsBool) $ vs)))
      | otherwise   -> V.VSeq  len (V.finiteSeqMap (map (V.ready . exportFirstOrderValue) vs))
      where len = toInteger (length vs)
    FOVTuple vs -> V.VTuple (map (V.ready . exportFirstOrderValue) vs)
    FOVRec vm   -> V.VRecord [ (C.packIdent n, V.ready $ exportFirstOrderValue v) | (n, v) <- Map.assocs vm ]

importFirstOrderValue :: FirstOrderType -> V.Value -> IO FirstOrderValue
importFirstOrderValue t0 v0 = V.runEval (go t0 v0)
  where
  go :: FirstOrderType -> V.Value -> V.Eval FirstOrderValue
  go t v = case (t,v) of
    (FOTBit         , V.VBit b)        -> return (FOVBit b)
    (FOTInt         , V.VInteger i)    -> return (FOVInt i)
    (FOTVec _ FOTBit, V.VWord w wv)    -> FOVWord (fromIntegral w) . V.bvVal <$> (V.asWordVal =<< wv)
    (FOTVec _ ty    , V.VSeq len xs)   -> FOVVec ty <$> traverse (go ty =<<) (V.enumerateSeqMap len xs)
    (FOTTuple tys   , V.VTuple xs)     -> FOVTuple <$> traverse (\(ty, x) -> go ty =<< x) (zip tys xs)
    (FOTRec fs      , V.VRecord xs)    ->
        do xs' <- Map.fromList <$> mapM importField xs
           let missing = Set.difference (Map.keysSet fs) (Map.keysSet xs')
           unless (Set.null missing)
                  (fail $ unwords $ ["Missing fields while importing finite value:"] ++ Set.toList missing)
           return $ FOVRec $ xs'
      where
       importField :: (C.Ident, V.Eval V.Value) -> V.Eval (String, FirstOrderValue)
       importField (C.unpackIdent -> nm,x)
         | Just ty <- Map.lookup nm fs = do
                x' <- go ty =<< x
                return (nm, x')
         | otherwise = fail $ unwords ["Unexpected field name while importing finite value:", show nm]

    _ -> fail $ unwords ["Expected finite value of type:", show t, "but got", show v]<|MERGE_RESOLUTION|>--- conflicted
+++ resolved
@@ -185,64 +185,6 @@
   where
     go = importType sc env
 
-<<<<<<< HEAD
--- | Translate value types to SAW dictionaries of type Ops a.
-importOps :: SharedContext -> Env -> C.Type -> IO Term
-importOps sc env ty =
-  case ty of
-    C.TVar tvar ->
-      case tvar of
-        C.TVFree{} {- Int Kind (Set TVar) Doc -} -> unimplemented "importOps TVFree"
-        C.TVBound i _k   -> case Map.lookup i (envD env) of
-                              Just (t, j) -> incVars sc 0 j t
-                              Nothing -> fail "internal error: importOps TVBound"
-    C.TUser _ _ t  -> importOps sc env t
-    C.TRec fs -> importTRec [ (C.unpackIdent n, t) | (n, t) <- fs ]
-    C.TCon tcon tyargs ->
-      case tcon of
-        C.TC tc ->
-          case tc of
-            C.TCNum _n   -> impossible "importOps TCNum"
-            C.TCInf      -> impossible "importOps TCInf"
-            C.TCBit      -> scGlobalApply sc "Cryptol.OpsBit" []
-            C.TCInteger  -> scGlobalApply sc "Cryptol.OpsInteger" []
-            C.TCSeq      -> do n <- importType sc env (tyargs !! 0)
-                               a <- importType sc env (tyargs !! 1)
-                               pa <- importOps sc env (tyargs !! 1)
-                               scGlobalApply sc "Cryptol.OpsSeq" [n, a, pa]
-            C.TCFun      -> do a <- importType sc env (tyargs !! 0)
-                               b <- importType sc env (tyargs !! 1)
-                               pb <- importOps sc env (tyargs !! 1)
-                               scGlobalApply sc "Cryptol.OpsFun" [a, b, pb]
-            C.TCTuple _n -> importTCTuple tyargs
-            C.TCNewtype (C.UserTC _qn _k) -> unimplemented "TCNewtype" -- user-defined, @T@
-        C.PC _pc ->
-          impossible "importOps Prop"
-        C.TF _tf ->
-          impossible "importOps TF"
-        C.TError _k _msg ->
-          impossible "importOps TError"
-  where
-    -- | Precondition: list argument should be sorted by field name
-    importTRec :: [(String, C.Type)] -> IO Term
-    importTRec [] = scCtorApp sc "Cryptol.OpsEmpty" []
-    importTRec ((n, t) : fs) = do
-      s <- scString sc n
-      a <- importType sc env t
-      pa <- importOps sc env t
-      b <- scRecordType sc =<< traverse (importType sc env) (Map.fromList fs)
-      pb <- importTRec fs
-      scGlobalApply sc "Cryptol.OpsField" [s, a, b, pa, pb]
-
-    importTCTuple :: [C.Type] -> IO Term
-    importTCTuple [] = scGlobalApply sc "Cryptol.OpsUnit" []
-    importTCTuple (t : ts) = do
-      a <- importType sc env t
-      pa <- importOps sc env t
-      b <- scTupleType sc =<< traverse (importType sc env) ts
-      pb <- importTCTuple ts
-      scGlobalApply sc "Cryptol.OpsPair" [a, b, pa, pb]
-=======
 isErasedProp :: C.Prop -> Bool
 isErasedProp prop =
   case prop of
@@ -261,7 +203,6 @@
     do p <- importType sc env prop
        t <- importPropsType sc env props ty
        scFun sc p t
->>>>>>> c83215b3
 
 nameToString :: C.Name -> String
 nameToString = C.unpackIdent . C.nameIdent
@@ -290,6 +231,9 @@
         -- instance Zero Bit
         (C.pIsZero -> Just (C.tIsBit -> True))
           -> do scGlobalApply sc "Cryptol.PZeroBit" []
+        -- instance Zero Integer
+        (C.pIsZero -> Just (C.tIsInteger -> True))
+          -> do scGlobalApply sc "Cryptol.PZeroInteger" []
         -- instance Zero [n]
         (C.pIsZero -> Just (C.tIsSeq -> Just (n, C.tIsBit -> True)))
           -> do n' <- importType sc env n
@@ -369,6 +313,9 @@
                 pb <- proveProp sc env (C.pLogic (C.TRec fs))
                 scGlobalApply sc "Cryptol.PLogicField" [s, a, b, pa, pb]
 
+        -- instance Arith Integer
+        (C.pIsArith -> Just (C.tIsInteger -> True))
+          -> do scGlobalApply sc "Cryptol.PArithInteger" []
         -- instance (fin n) => Arith [n]
         (C.pIsArith -> Just (C.tIsSeq -> Just (n, C.tIsBit -> True)))
           -> do n' <- importType sc env n
@@ -410,6 +357,9 @@
         -- instance Cmp Bit
         (C.pIsCmp -> Just (C.tIsBit -> True))
           -> do scGlobalApply sc "Cryptol.PCmpBit" []
+        -- instance Cmp Integer
+        (C.pIsCmp -> Just (C.tIsInteger -> True))
+          -> do scGlobalApply sc "Cryptol.PCmpInteger" []
         -- instance (fin n) => Cmp [n]
         (C.pIsCmp -> Just (C.tIsSeq -> Just (n, C.tIsBit -> True)))
           -> do n' <- importType sc env n
