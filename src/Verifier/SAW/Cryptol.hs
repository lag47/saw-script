--- conflicted
+++ resolved
@@ -809,18 +809,12 @@
      -- the types of the declarations
      tm <- traverse (importSchema sc env . C.dSignature) dm
      -- the type of the recursive record
-<<<<<<< HEAD
-     rect <- scRecordType sc $ zip (map (nameToString . C.dName) decls) ts
-     -- shift the environment by one more variable to make room for our recursive record
-     let env2 = liftEnv env1 { envS = rect : envS env1 }
-=======
-     rect <- scRecordType sc (Map.mapKeys nameToString tm)
+     rect <- scRecordType sc (Map.assocs $ Map.mapKeys nameToString tm)
 
      let env1 = liftEnv env
      let env2 = env1 { envE = Map.union (fmap (\v -> (v, 0)) vm) (envE env1)
                      , envC = Map.union (fmap C.dSignature dm) (envC env1)
                      , envS = rect : envS env1 }
->>>>>>> 39e32bc0
 
      let extractDeclExpr decl =
            case C.dDefinition decl of
