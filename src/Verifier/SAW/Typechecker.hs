--- conflicted
+++ resolved
@@ -7,11 +7,7 @@
 {-# LANGUAGE MultiParamTypeClasses #-}
 {-# LANGUAGE RankNTypes #-}
 {-# LANGUAGE ScopedTypeVariables #-}
-<<<<<<< HEAD
 {-# LANGUAGE TupleSections #-}
-=======
-{-# LANGUAGE ViewPatterns #-}
->>>>>>> 1ee9dfa4
 module Verifier.SAW.Typechecker
   ( unsafeMkModule
   ) where
@@ -222,7 +218,7 @@
 tcFixedPiType fn = go 
   where go tc (Un.Pi _ pats utp _ rhs) = do
           (tp, _) <- tcType tc utp
-          (pl, tc') <- typecheckPats tc pats tp
+          (pl, tc') <- typecheckPats tc (Un.PSimple <$> pats) tp
           (\r -> foldr (\pat -> FPPi pat tp) r pl) <$> go tc' rhs
         go tc ut = FPResult <$> fn tc ut
 
@@ -297,9 +293,8 @@
 
     Un.Pi _ [] _ _ _ -> fail "Pi with no paramters encountered."
     Un.Pi _ pats utp _ rhs -> do
-<<<<<<< HEAD
       (tp,tps) <- tcType tc utp
-      (pl, tc') <- typecheckPats tc pats tp
+      (pl, tc') <- typecheckPats tc (Un.PSimple <$> pats) tp
       (rest,rps) <- tcType tc' rhs
       let v' = foldr (\pat -> TCPi pat tp) rest pl
       return $ TypedValue v' (TCF (USort (maxSort tps rps)))
@@ -342,153 +337,6 @@
             nattp = TCF (UDataType natIdent [])
     Un.BadTerm p -> fail $ "Encountered bad term from position " ++ show p
 
-=======
-      tp <- convertTerm tc utp
-      (tc', pl) <- consPatVars tc (map Un.PSimple pats) tp
-      rest <- convertTerm tc' rhs
-      return $ foldr (\p -> UPi p tp) rest pl
-
-    Un.TupleValue _ tl -> UTupleValue <$> mapM (convertTerm tc) tl
-    Un.TupleType _ tl  -> UTupleType <$> mapM (convertTerm tc) tl
-
-    Un.RecordValue _ fl -> do
-      let (fields,uterms) = unzip fl
-      terms <- mapM (convertTerm tc) uterms
-      return $ URecordValue (Map.fromList (fmap val fields `zip` terms))
-    Un.RecordSelector ux i -> (flip URecordSelector (val i)) <$> convertTerm tc ux
-    Un.RecordType _ fl -> do
-      let (fields,uterms) = unzip fl
-      terms <- mapM (convertTerm tc) uterms
-      return $ URecordType (Map.fromList (fmap val fields `zip` terms))
-
-    Un.TypeConstraint t _ _ -> convertTerm tc t
-    Un.Paren _ t -> convertTerm tc t
-    Un.LetTerm _ udl urhs -> do
-      (tc',dl) <- consLocalDecls tc udl
-      rhs <- convertTerm tc' urhs
-      return $ ULet dl rhs
-    Un.IntLit _ i -> return $ UIntLit i
-    Un.BadTerm p -> fail $ "Encountered bad term from position " ++ show p
-
-type UnifyPatSubst = Map RigidVarRef UPat
-
-matchUnPat :: UPat -> Un.Pat -> TermContext -> TermContext
-matchUnPat = go
-  where goList :: [(UPat, Un.Pat)] -> TermContext -> TermContext
-        goList [] ctx = ctx
-        goList ((s,p):l) ctx = goList l (go s p ctx)
-        go :: UPat -> Un.Pat -> TermContext -> TermContext
-        go t (Un.PSimple (Un.PVar v)) ctx = bindLocalTerm (val v) (upatToTerm t) ctx
-        go _ (Un.PSimple (Un.PUnused{})) ctx = ctx
-        go (UPatF _ (UPTuple sl)) (Un.PTuple _ pl) ctx
-          | length sl == length pl = goList (zip sl pl) ctx
-        go (UPatF _ (UPRecord sm)) (Un.PRecord _ pl) ctx
-            | sk == pk =  goList (zip se pe) ctx
-          where pm = Map.fromList [ (val f, p) | (f,p) <- pl ]
-                (sk,se) = sepKeys sm
-                (pk,pe) = sepKeys pm
-        go (UPatF _ (UPCtor sc sl)) (Un.PCtor pc pl) ctx
-            | sc == c && length sl == length pl
-            = goList (zip sl pl) ctx
-          where Just (CtorIdent c) = tcFindGlobalBinding (val pc) ctx
-
--- | @matchPat vpat tppat pattype@ matches the pattern @vpat@ against the variables
--- in @tppat@ which is assumed to have the type @pattype@.  It returns the a substituion
--- from the vars bound in tppat to terms in vpat.
--- @tppat@ is assumed to have type @pattype".
-matchPat :: UPat -> UPat -> UnifyPatSubst
-matchPat = go Map.empty 
-  where goList :: UnifyPatSubst -> [(UPat, UPat)] -> UnifyPatSubst
-        goList sub [] = sub
-        goList sub ((s,p):l) = goList (go sub s p) l
-        go :: UnifyPatSubst -> UPat -> UPat -> UnifyPatSubst
-        go sub s (UPVar r) = Map.insert r s sub
-        go sub _ UPUnused{} = sub
-        go sub s@(UPatF _ sf) p@(UPatF _ pf) =
-          case (sf,pf) of
-            (UPTuple sl, UPTuple pl)
-              | length sl == length pl -> goList sub (zip sl pl)
-            (UPRecord sm, UPRecord pm)
-                | sk == pk -> goList sub (zip se pe)
-              where (sk, se)  = sepKeys sm
-                    (pk, pe)  = sepKeys pm
-            (UPCtor sc sl, UPCtor pc pl)
-                | sc == pc -> goList sub (zip sl pl)
-            _ -> internalError $ "matchPat failed to match " ++ show (s,p)  
-        go _ s p = internalError $ "matchPat failed to match " ++ show (s,p)  
-
--- | @checkCtorType c cpl tp@ checks that the pattern @c(cpl)@ has type @tp@.
-checkCtorType :: Ident -> [UPat] -> UnifyTerm -> Unifier ()
-checkCtorType c cpl ctorType = do
-  Just gctx <- gets usGlobalContext
-  m <- gets usCtorTypes
-  case Map.lookup c m of
-    Nothing -> internalError $ "Could not find ctor type for " ++ show c ++ "."
-    Just (Left untp) -> go (emptyTermContext gctx) cpl untp
-      where go :: TermContext -> [UPat] -> Un.Term -> Unifier ()
-            go ctx initPl (Un.Pi _ initPats ulhs _ rhsTp) = do
-              lhs <- convertTerm ctx ulhs
-              let procPat (p:pl) (pat:patl) c = do
-                   hasType p lhs 
-                   procPat pl patl (matchUnPat p pat c)
-                  procPat pl [] c = go c pl rhsTp
-              procPat initPl (map Un.PSimple initPats) ctx
-            go ctx [] urhsTp = do
-              rhsTp <- convertTerm ctx urhsTp 
-              addUnifyEqs [UnifyEqTypes rhsTp ctorType]
-    Just (Right _tp) -> internalError "Typed ctor types unsupported"
-
-hasType :: UPat
-        -> UnifyTerm
-        -> Unifier ()
-hasType (UPVar v) tp = setRigidVarType v tp
-hasType (UPUnused _) _ = return ()
-hasType (UPatF _ pf) tp =
-  case pf of
-    UPTuple pl ->
-      case tp of
-        UTupleType tpl | length pl == length tpl ->
-          zipWithM_ hasType pl tpl
-        _ -> internalError $ "Could not match tuple pattern against type " ++ show tp
-    UPRecord pm ->
-      case tp of
-        URecordType tpm | Map.keys pm == Map.keys tpm ->
-          zipWithM_ hasType (Map.elems pm) (Map.elems tpm)
-        _ -> internalError "Could not match record pattern"
-    UPCtor c cpl -> checkCtorType c cpl tp
-
-applyUnifyPatSub :: UnifyPatSubst -> UnifyTerm -> Unifier UnifyTerm
-applyUnifyPatSub sub = go 
-  where boundv = Map.keys sub
-        isUnbound v = Map.notMember v sub
-        go :: UnifyTerm -> Unifier UnifyTerm
-        go t@(URigidVar r) = return $ fromMaybe t (upatToTerm <$> Map.lookup r sub)
-        -- Unification variables had to be bound in an outer context, and hence cannot
-        -- refer to variables in the substitution.
-        go t@(UnificationVar v) = do
-          mapM_ (\r -> addEdge (UPRigid r) (UIVar v)) boundv
-          return t
-        go t@UGlobal{} = return t
-        go (ULambda pat tp rhs) 
-          | all isUnbound (upatBoundVars pat) =
-            liftM2 (ULambda pat) (go tp) (go rhs)
-        go (UApp x y) = liftM2 UApp (go x) (go y)
-        go (UPi pat tp rhs)
-          | all isUnbound (upatBoundVars pat) =
-            liftM2 (UPi pat) (go tp) (go rhs)
-        go (UTupleValue l) = UTupleValue <$> mapM go l
-        go (UTupleType l)  = UTupleType <$> mapM go l
-        go (URecordValue m) = URecordValue <$> mapM go m
-        go (URecordSelector t f) = (flip URecordSelector f) <$> go t
-        go (URecordType m) = URecordType <$> mapM go m
-        go (UCtorApp i l) = UCtorApp i <$> mapM go l
-        go (UDataType i l) = UDataType i <$> mapM go l
-        go t@USort{} = return t
-        go ULet{} = internalError "applyUnifyPatSub does not support ULet"
-        go t@UIntLit{} = return t
-        go (UArray tp v) = liftM2 UArray (go tp) (mapM go v)
->>>>>>> 1ee9dfa4
-
 tcLocalDecls :: TermContext s
              -> Pos
              -> [Un.Decl]
@@ -613,7 +461,6 @@
             UPCtor i l -> PCtor c (go <$> l)
               where Just c = findCtor cm i
 
-<<<<<<< HEAD
 localBoundVars :: TCLocalDef -> (String, TCTerm)
 localBoundVars (LocalFnDefGen nm tp _) = (nm,tp)
 
@@ -641,9 +488,12 @@
 completeTerm cc (TCLambda pat tp r) = Term $
     Lambda pat' (completeTerm cc tp) (completeTerm cc' r)
   where (pat', cc') = completePat cc pat
-completeTerm cc (TCPi pat tp r) = Term $
-    Pi pat' (completeTerm cc tp) (completeTerm cc' r)
+completeTerm cc (TCPi pat@(TCPVar nm _ _) tp r) = Term $
+    Pi nm (completeTerm cc tp) (completeTerm cc' r)
   where (pat', cc') = completePat cc pat
+completeTerm cc (TCPi pat@(TCPUnused{}) tp r) = Term $
+    Pi "_" (completeTerm cc tp) (completeTerm cc' r)
+  where (_, cc') = completePat cc pat
 completeTerm cc (TCLet lcls t) = Term $ Let lcls' (completeTerm cc' t)
   where (cc',tps) = addPatTypes cc (localBoundVars <$> lcls)
         completeLocal (LocalFnDefGen nm _ eqns) tp =
@@ -651,159 +501,7 @@
         lcls' = zipWith completeLocal lcls tps
 completeTerm cc (TCVar i) = Term $ LocalVar i (ccVarType cc i)
 completeTerm cc (TCLocalDef i) = Term $ LocalVar i (ccVarType cc i)
-=======
-bindPat :: UnifyResult -> UPat -> (UnifyResult, Pat Term)
-bindPat r0 up = (r,completePat (urLevel r0) r up)
-  where r = bindPatImpl r0 (upatBoundVars up)
-
-bindPiPat :: UnifyResult -> UPat -> (UnifyResult, String)
-bindPiPat r0 up = (r, nameOfPat p)
-  where (r, p) = bindPat r0 up
-        nameOfPat (PVar name _ _) = name
-        nameOfPat PUnused = "_"
-        nameOfPat _ = error "bindPiPat"
-
-bindPats :: UnifyResult -> [UPat] -> (UnifyResult, [Pat Term])
-bindPats r0 upl = (r, completePat (urLevel r0) r <$> upl)
-  where r = bindPatImpl r0 (concatMap upatBoundVars upl)
-
--- | Returns the type of a unification term in the current context.
-completeTerm :: UnifyResult
-             -> UnifyTerm
-             -> Term
-completeTerm = go
-  where go r ut =
-          case ut of
-            URigidVar v -> incVars 0 (urLevel r - l) t
-              where err = "Could not complete term: unknown type " ++ show (v,urRigidTypeMap r)
-                    (l,t) = fromMaybe (internalError err) $
-                              Map.lookup v (urRigidTypeMap r)
-            UnificationVar i -> go r t
-              where Just t = Map.lookup i (urVarBindings r)
-            UGlobal i -> Term (GlobalDef d)
-              where Just d = findDef (urModule r) i
-            ULambda p lhs rhs -> Term (Lambda p' (go r lhs) (go r' rhs))
-              where (r',p') = bindPat r p
-            UApp x y  -> Term $ App (go r x) (go r y)
-            UPi p lhs rhs -> Term (Pi p' (go r lhs) (go r' rhs))
-              where (r',p') = bindPiPat r p
-            UTupleValue l -> Term $ TupleValue (go r <$> l)
-            UTupleType l  -> Term $ TupleType  (go r <$> l)
-            URecordValue m      -> Term $ RecordValue (go r <$> m)
-            URecordSelector x f -> Term $ RecordSelector (go r x) f
-            URecordType m       -> Term $ RecordType (go r <$> m)
-            UCtorApp i l   -> Term $ CtorValue c (go r <$> l)
-              where Just c = findCtor (urModule r) i
-            UDataType i l -> Term $ CtorType dt (go r <$> l)
-              where Just dt = findDataType (urModule r) i
-            USort s   -> Term $ Sort s
-            ULet dl t -> Term $ Let (completeLocalDef <$> dl) (go r' t)
-              where r' = bindPatImpl r (concatMap localVarNamesGen dl)
-                    completeLocalDef (LocalFnDefGen v tp eqs) =
-                        LocalFnDef (rvrName v) (go r tp) (completeEqn r' <$> eqs)
-            UIntLit i -> Term $ IntLit i
-            UArray tp v -> Term $ ArrayValue (go r tp) (go r <$> v)
-
-completeEqn :: UnifyResult -> UnifyDefEqn -> TypedDefEqn
-completeEqn r (DefEqnGen upl urhs) = DefEqn pl (completeTerm r' urhs)
-  where (r',pl) = bindPats r upl
-
-
-{-
--- | Perform Unification, and add bindings from unify state to context.
--- Returns context and function for translating unifyterms in original context.
-withUResult :: TermContext
-            -> (UnifyResult -> a)
-            -> Unifier a
-withUResult ctx fn = state sfn
-  where sfn s = (fn (addVarBindings ctx s'), s')
-          where s' = unifyCns s
-
-addVarBindings :: TermContext
-               -> UnifyState
-               -> UnifyResult
-addVarBindings tc s = undefined tc s
-  where varSubvars :: UVar -> Set UVar
-        varSubvars (UPRigid sym) = addUnifyTermVars Set.empty tp
-          where err = error $ "Could not find type for " ++ show sym
-                tp = fromMaybe err $ rigidType sym us
-        varSubvars (UIVar i) = 
-          case inaccessibleBinding us i of
-            Just t -> addUnifyTermVars Set.empty t
-            Nothing -> Set.empty
-        vars = usVars us
-        edges = [ (v, u)
-                      | u <- Set.toList vars
-                      , v <- Set.toList (varSubvars u)
-                      ]
-        allOrdering =
-          case topSort vars edges of
-            Left zm -> error $ "Found cyclic dependencies: " ++ show zm
-            Right o -> o
-        ordering = V.fromList [ i | UPRigid i <- allOrdering ]
-        pIdxMap :: Map RigidVarRef DeBruijnIndex
-        pIdxMap = orderedListMap (V.toList ordering)
-        varUnifyTypes :: Vector UnifyTerm
-        varUnifyTypes = V.generate (V.length ordering) fn
-          where fn idx = tp
-                  where Just tp = rigidType (ordering V.! idx) us
-        -- Vector of types.  The term is in the context of the term it is bound to.
-        varTypes :: Vector Term
-        varTypes = V.generate (V.length varUnifyTypes) fn
-          where fn idx = completeTerm ur (inaccessibleBinding us) idx
-                           0 (varUnifyTypes V.! idx)
-        pVarMap = (\i -> (i,varTypes V.! i)) <$> pIdxMap
-        -- Inner context
-        ctx' = foldl' (uncurry . consLocalVar) tc (V.zip (rvrName <$> ordering) varTypes)
-        ur = UResult { urRigidMap = pVarMap
-                     }
--}
-
-{-
-termUnPat :: (?ctx :: TermContext) => UPat -> UnifyTerm
-termUnPat = go
-  where go (UPVar sym) = URigidVar sym
-        go (UPUnused i) = UnificationVar i
-        go (UPatF _ pf) =
-          case pf of
-            UPTuple pl    -> UTupleValue (go <$> pl)
-            UPRecord pm   -> URecordValue (go <$> pm)
-            UPCtor sym pl -> UCtorApp c (go <$> pl)
-              where Just c = findCon ?ctx sym
-            UPIntLit i  -> UIntLit i
--}
-
-indexUnPat :: GlobalContext -> Un.Pat -> Unifier UPat
-indexUnPat ctx pat = 
-  case pat of
-    Un.PSimple (Un.PVar psym) -> UPVar <$> newRigidVar (Just (pos psym)) (val psym)
-    Un.PSimple (Un.PUnused s) -> UPUnused <$> newUnifyVarIndex s
-    Un.PTuple p pl   -> (UPatF (Just p) . UPTuple) <$> mapM (indexUnPat ctx) pl
-    Un.PRecord p fpl -> (UPatF (Just p) . UPRecord . Map.fromList . zip (val <$> fl))
-                                   <$> mapM (indexUnPat ctx) pl
-      where (fl,pl) = unzip fpl
-
-    Un.PCtor i l ->
-      case Map.lookup (val i) (ctxGlobalBindings ctx) of
-        Just (CtorIdent c) ->
-          (UPatF (Just (pos i)) . UPCtor c) <$> mapM (indexUnPat ctx) l 
-        Just _ -> fail $ show (val i) ++ " does not refer to a constructor."
-        Nothing -> fail $ "Unknown symbol " ++ show (val i)
-
-{-
-declEqs :: TermContext -> [Un.Decl] -> (String -> [DefEqn Pat Term])
-declEqs ctx d = \i -> Map.findWithDefault [] i eqMap
-  where insertEq m (Un.TermDef psym lhs rhs) = Map.insertWith (++) sym v m
-          where sym = val psym
-                tp = case findDefType ctx (Un.localIdent sym) of
-                       Just tp' -> tp'
-                       Nothing -> internalError $ "Could not find " ++ show sym
-                (ctx',lhs') = convertLhsPatterns ctx (snd <$> lhs) tp
-                v = [DefEqn lhs' (convertTerm ctx' rhs)]
-        insertEq m _ = m
-        eqMap = foldl' insertEq Map.empty d
--}
->>>>>>> 1ee9dfa4
+
 
 addImportNameStrings :: Un.ImportName -> Set String -> Set String
 addImportNameStrings im s =
