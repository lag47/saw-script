{- |
Module      : SAWScript.Value
Description : Value datatype for SAW-Script interpreter.
License     : BSD3
Maintainer  : huffman
Stability   : provisional
-}
{-# OPTIONS_GHC -fno-warn-deprecated-flags #-}
{-# LANGUAGE CPP #-}
{-# LANGUAGE DataKinds #-}
{-# LANGUAGE DeriveFunctor #-}
{-# LANGUAGE DeriveGeneric #-}
{-# LANGUAGE FlexibleContexts #-}
{-# LANGUAGE FlexibleInstances #-}
{-# LANGUAGE GADTs #-}
{-# LANGUAGE GeneralizedNewtypeDeriving #-}
{-# LANGUAGE ImplicitParams #-}
{-# LANGUAGE LambdaCase #-}
{-# LANGUAGE MultiParamTypeClasses #-}
{-# LANGUAGE OverlappingInstances #-}
{-# LANGUAGE OverloadedStrings #-}
{-# LANGUAGE RankNTypes #-}
{-# LANGUAGE ScopedTypeVariables #-}
{-# LANGUAGE StandaloneDeriving #-}
{-# LANGUAGE TupleSections #-}
{-# LANGUAGE TypeApplications #-}
{-# LANGUAGE TypeFamilies #-}
{-# LANGUAGE ViewPatterns #-}

module SAWScript.Value where

import Prelude hiding (fail)

#if !MIN_VERSION_base(4,8,0)
import Control.Applicative (Applicative)
#endif
import Control.Lens
import Control.Monad.Fail (MonadFail(..))
import Control.Monad.Catch (MonadThrow(..))
import Control.Monad.Except (ExceptT(..), runExceptT)
import Control.Monad.Reader (MonadReader)
import qualified Control.Exception as X
import qualified System.IO.Error as IOError
import Control.Monad.IO.Class (MonadIO, liftIO)
import Control.Monad.Reader (ReaderT(..), ask, asks, local)
import Control.Monad.State (MonadState, StateT(..), get, gets, put)
import Control.Monad.Trans.Class (MonadTrans(lift))
import Data.List ( intersperse )
import qualified Data.Map as M
import Data.Map ( Map )
import Data.Set ( Set )
import Data.Text (Text, pack, unpack)
<<<<<<< HEAD
import Data.IORef
=======
import qualified Data.Vector as Vector
>>>>>>> b8b4a634
import qualified Text.PrettyPrint.ANSI.Leijen as PPL
import Data.Parameterized.Some
import Data.Typeable
import GHC.Generics (Generic, Generic1)

import qualified Data.AIG as AIG

import qualified SAWScript.AST as SS
import qualified SAWScript.Exceptions as SS
import qualified SAWScript.Position as SS
import qualified SAWScript.JavaMethodSpecIR as JIR
import qualified SAWScript.Crucible.Common.Setup.Type as Setup
import qualified SAWScript.Crucible.Common.MethodSpec as CMS
import qualified SAWScript.Crucible.LLVM.MethodSpecIR as CMSLLVM
import qualified SAWScript.Crucible.LLVM.CrucibleLLVM as Crucible
import qualified SAWScript.Crucible.JVM.MethodSpecIR ()
import qualified Verifier.Java.Codebase as JSS
import qualified Text.LLVM.AST as LLVM (Type)
import qualified Text.LLVM.PP as LLVM (ppType)
import SAWScript.JavaExpr (JavaType(..))
import SAWScript.JavaPretty (prettyClass)
import SAWScript.Options (Options(printOutFn),printOutLn,Verbosity)
import SAWScript.Proof
import SAWScript.Prover.SolverStats

import Verifier.SAW.CryptolEnv as CEnv
import Verifier.SAW.FiniteValue (FirstOrderValue, ppFirstOrderValue)
import Verifier.SAW.Rewriter (Simpset, lhsRewriteRule, rhsRewriteRule, listRules)
import Verifier.SAW.SharedTerm hiding (PPOpts(..), defaultPPOpts,
                                       ppTerm, scPrettyTerm)
import qualified Verifier.SAW.SharedTerm as SAWCorePP (PPOpts(..), defaultPPOpts,
                                                       ppTerm, scPrettyTerm)
import Verifier.SAW.TypedAST hiding (PPOpts(..), defaultPPOpts, ppTerm)
import Verifier.SAW.TypedTerm
import Verifier.SAW.Term.Functor (ModuleName)

import qualified Verifier.SAW.Simulator.Concrete as Concrete
import qualified Cryptol.Eval as C
import qualified Cryptol.Eval.Concrete.Value as C
import Verifier.SAW.Cryptol (exportValueWithSchema)
import qualified Cryptol.TypeCheck.AST as Cryptol
import qualified Cryptol.Utils.Logger as C (quietLogger)
import qualified Cryptol.Utils.Ident as T (packIdent, packModName)
import Cryptol.Utils.PP (pretty)

import qualified Lang.Crucible.CFG.Core as Crucible (AnyCFG)
import qualified Lang.Crucible.FunctionHandle as Crucible (HandleAllocator)

import           Lang.Crucible.JVM (JVM)
import qualified Lang.Crucible.JVM as CJ

import           What4.ProgramLoc (ProgramLoc(..))

import Verifier.SAW.Heapster.Permissions

-- Values ----------------------------------------------------------------------

data Value
  = VBool Bool
  | VString String
  | VInteger Integer
  | VArray [Value]
  | VTuple [Value]
  | VMaybe (Maybe Value)
  | VRecord (Map SS.Name Value)
  | VLambda (Value -> TopLevel Value)
  | VTerm TypedTerm
  | VType Cryptol.Schema
  | VReturn Value -- Returned value in unspecified monad
  | VBind SS.Pos Value Value
    -- ^ Monadic bind in unspecified monad. Requires a source position because
    -- operations in these monads can fail at runtime.
  | VTopLevel (TopLevel Value)
  | VProofScript (ProofScript Value)
  | VSimpset Simpset
  | VTheorem Theorem
  | VJavaSetup (JavaSetup Value)
  | VJavaMethodSpec JIR.JavaMethodSpecIR
  -----
  | VLLVMCrucibleSetup !(LLVMCrucibleSetupM Value)
  | VLLVMCrucibleMethodSpec (CMSLLVM.SomeLLVM CMS.CrucibleMethodSpecIR)
  | VLLVMCrucibleSetupValue (CMSLLVM.AllLLVM CMS.SetupValue)
  -----
  | VJVMSetup !(JVMSetupM Value)
  | VJVMMethodSpec !(CMS.CrucibleMethodSpecIR CJ.JVM)
  | VJVMSetupValue !(CMS.SetupValue CJ.JVM)
  -----
  | VJavaType JavaType
  | VLLVMType LLVM.Type
  | VCryptolModule CryptolModule
  | VJavaClass JSS.Class
  | VLLVMModule (Some CMSLLVM.LLVMModule)
  | VHeapsterEnv HeapsterEnv
  | VSatResult SatResult
  | VProofResult ProofResult
  | VUninterp Uninterp
  | VAIG AIGNetwork
  | VCFG SAW_CFG
  | VGhostVar CMS.GhostGlobal

data AIGNetwork where
  AIGNetwork :: (Typeable l, Typeable g, AIG.IsAIG l g) => AIG.Network l g -> AIGNetwork

data AIGProxy where
  AIGProxy :: (Typeable l, Typeable g, AIG.IsAIG l g) => AIG.Proxy l g -> AIGProxy

data SAW_CFG where
  LLVM_CFG :: Crucible.AnyCFG (Crucible.LLVM arch) -> SAW_CFG
  JVM_CFG :: Crucible.AnyCFG JVM -> SAW_CFG

data BuiltinContext = BuiltinContext { biSharedContext :: SharedContext
                                     , biJavaCodebase  :: JSS.Codebase
                                     , biBasicSS       :: Simpset
                                     }
  deriving Generic

-- | All the context maintained by Heapster
data HeapsterEnv = HeapsterEnv {
  heapsterEnvSAWModule :: ModuleName,
  -- ^ The SAW module containing all our Heapster definitions
  heapsterEnvPermEnvRef :: IORef PermEnv,
  -- ^ The current permissions environment
  heapsterEnvLLVMModules :: [Some CMSLLVM.LLVMModule]
  -- ^ The list of underlying 'LLVMModule's that we are translating
  }

showHeapsterEnv :: HeapsterEnv -> String
showHeapsterEnv env =
  concat $ intersperse "\n\n" $
  map (\some_lm -> case some_lm of
          Some lm -> CMSLLVM.showLLVMModule lm) $
  heapsterEnvLLVMModules env

data ProofResult
  = Valid SolverStats
  | InvalidMulti SolverStats [(String, FirstOrderValue)]
    deriving (Show)

data SatResult
  = Unsat SolverStats
  | SatMulti SolverStats [(String, FirstOrderValue)]
    deriving (Show)

flipSatResult :: SatResult -> ProofResult
flipSatResult (Unsat stats) = Valid stats
flipSatResult (SatMulti stats t) = InvalidMulti stats t

isVUnit :: Value -> Bool
isVUnit (VTuple []) = True
isVUnit _ = False

data PPOpts = PPOpts
  { ppOptsAnnotate :: Bool
  , ppOptsAscii :: Bool
  , ppOptsBase :: Int
  , ppOptsColor :: Bool
  }

defaultPPOpts :: PPOpts
defaultPPOpts = PPOpts False False 10 False

cryptolPPOpts :: PPOpts -> C.PPOpts
cryptolPPOpts opts =
  C.defaultPPOpts
    { C.useAscii = ppOptsAscii opts
    , C.useBase = ppOptsBase opts
    }

sawPPOpts :: PPOpts -> SAWCorePP.PPOpts
sawPPOpts opts =
  SAWCorePP.defaultPPOpts
    { SAWCorePP.ppBase = ppOptsBase opts
    , SAWCorePP.ppColor = ppOptsColor opts
    }

quietEvalOpts :: C.EvalOpts
quietEvalOpts = C.EvalOpts C.quietLogger C.defaultPPOpts

commaSep :: [ShowS] -> ShowS
commaSep ss = foldr (.) id (intersperse (showString ",") ss)

showBrackets :: ShowS -> ShowS
showBrackets s = showString "[" . s . showString "]"

showBraces :: ShowS -> ShowS
showBraces s = showString "{" . s . showString "}"

showsProofResult :: PPOpts -> ProofResult -> ShowS
showsProofResult opts r =
  case r of
    Valid _ -> showString "Valid"
    InvalidMulti _ ts -> showString "Invalid: [" . showMulti "" ts
  where
    opts' = sawPPOpts opts
    showVal t = shows (ppFirstOrderValue opts' t)
    showEqn (x, t) = showString x . showString " = " . showVal t
    showMulti _ [] = showString "]"
    showMulti s (eqn : eqns) = showString s . showEqn eqn . showMulti ", " eqns

showsSatResult :: PPOpts -> SatResult -> ShowS
showsSatResult opts r =
  case r of
    Unsat _ -> showString "Unsat"
    SatMulti _ ts -> showString "Sat: [" . showMulti "" ts
  where
    opts' = sawPPOpts opts
    showVal t = shows (ppFirstOrderValue opts' t)
    showEqn (x, t) = showString x . showString " = " . showVal t
    showMulti _ [] = showString "]"
    showMulti s (eqn : eqns) = showString s . showEqn eqn . showMulti ", " eqns

showSimpset :: PPOpts -> Simpset -> String
showSimpset opts ss =
  unlines ("Rewrite Rules" : "=============" : map (show . ppRule) (listRules ss))
  where
    ppRule r =
      PPL.char '*' PPL.<+>
      (PPL.nest 2 $
       SAWCorePP.ppTerm opts' (lhsRewriteRule r)
       PPL.</> PPL.char '=' PPL.<+>
       ppTerm (rhsRewriteRule r))
    ppTerm t = SAWCorePP.ppTerm opts' t
    opts' = sawPPOpts opts

showsPrecValue :: PPOpts -> Int -> Value -> ShowS
showsPrecValue opts p v =
  case v of
    VBool True -> showString "true"
    VBool False -> showString "false"
    VString s -> shows s
    VInteger n -> shows n
    VArray vs -> showBrackets $ commaSep $ map (showsPrecValue opts 0) vs
    VTuple vs -> showParen True $ commaSep $ map (showsPrecValue opts 0) vs
    VMaybe (Just v') -> showString "(Just " . showsPrecValue opts 0 v' . showString ")"
    VMaybe Nothing -> showString "Nothing"
    VRecord m -> showBraces $ commaSep $ map showFld (M.toList m)
                   where
                     showFld (n, fv) =
                       showString n . showString "=" . showsPrecValue opts 0 fv

    VLambda {} -> showString "<<function>>"
    VTerm t -> showString (SAWCorePP.scPrettyTerm opts' (ttTerm t))
    VType sig -> showString (pretty sig)
    VReturn {} -> showString "<<monadic>>"
    VBind {} -> showString "<<monadic>>"
    VTopLevel {} -> showString "<<TopLevel>>"
    VSimpset ss -> showString (showSimpset opts ss)
    VProofScript {} -> showString "<<proof script>>"
    VTheorem (Theorem (Prop t)) ->
      showString "Theorem " .
      showParen True (showString (SAWCorePP.scPrettyTerm opts' t))
    VJavaSetup {} -> showString "<<Java Setup>>"
    VLLVMCrucibleSetup{} -> showString "<<Crucible Setup>>"
    VLLVMCrucibleSetupValue{} -> showString "<<Crucible SetupValue>>"
    VJavaMethodSpec ms -> shows (JIR.ppMethodSpec ms)
    VLLVMCrucibleMethodSpec{} -> showString "<<Crucible MethodSpec>>"
    VJavaType {} -> showString "<<Java type>>"
    VLLVMType t -> showString (show (LLVM.ppType t))
    VCryptolModule m -> showString (showCryptolModule m)
    VLLVMModule (Some m) -> showString (CMSLLVM.showLLVMModule m)
    VHeapsterEnv env -> showString (showHeapsterEnv env)
    VJavaClass c -> shows (prettyClass c)
    VProofResult r -> showsProofResult opts r
    VSatResult r -> showsSatResult opts r
    VUninterp u -> showString "Uninterp: " . shows u
    VAIG _ -> showString "<<AIG>>"
    VCFG (LLVM_CFG g) -> showString (show g)
    VCFG (JVM_CFG g) -> showString (show g)
    VGhostVar x -> showParen (p > 10)
                 $ showString "Ghost " . showsPrec 11 x
    VJVMSetup _      -> showString "<<JVM Setup>>"
    VJVMMethodSpec _ -> showString "<<JVM MethodSpec>>"
    VJVMSetupValue x -> shows x
  where
    opts' = sawPPOpts opts

instance Show Value where
    showsPrec p v = showsPrecValue defaultPPOpts p v

indexValue :: Value -> Value -> Value
indexValue (VArray vs) (VInteger x)
    | i < length vs = vs !! i
    | otherwise = error "array index out of bounds"
    where i = fromInteger x
indexValue _ _ = error "indexValue"

lookupValue :: Value -> String -> Value
lookupValue (VRecord vm) name =
    case M.lookup name vm of
      Nothing -> error $ "no such record field: " ++ name
      Just x -> x
lookupValue _ _ = error "lookupValue"

tupleLookupValue :: Value -> Integer -> Value
tupleLookupValue (VTuple vs) i
  | 0 <= i && fromIntegral i < length vs = vs !! fromIntegral i
  | otherwise = error $ "no such tuple index: " ++ show i
tupleLookupValue _ _ = error "tupleLookupValue"

evaluate :: SharedContext -> Term -> IO Concrete.CValue
evaluate sc t =
  (\modmap -> Concrete.evalSharedTerm modmap mempty t) <$>
  scGetModuleMap sc

evaluateTypedTerm :: SharedContext -> TypedTerm -> IO C.Value
evaluateTypedTerm sc (TypedTerm schema trm) =
  exportValueWithSchema schema <$> evaluate sc trm

applyValue :: Value -> Value -> TopLevel Value
applyValue (VLambda f) x = f x
applyValue _ _ = throwTopLevel "applyValue"

thenValue :: SS.Pos -> Value -> Value -> Value
thenValue pos v1 v2 = VBind pos v1 (VLambda (const (return v2)))

bindValue :: SS.Pos -> Value -> Value -> TopLevel Value
bindValue pos v1 v2 = return (VBind pos v1 v2)

forValue :: [Value] -> Value -> TopLevel Value
forValue [] _ = return $ VReturn (VArray [])
forValue (x : xs) f =
  do m1 <- applyValue f x
     m2 <- forValue xs f
     bindValue (SS.PosInternal "<for>") m1 (VLambda $ \v1 ->
       bindValue (SS.PosInternal "<for>") m2 (VLambda $ \v2 ->
         return $ VReturn (VArray (v1 : fromValue v2))))

-- TopLevel Monad --------------------------------------------------------------

-- | Position in the life cycle of a primitive.
data PrimitiveLifecycle
  = Current         {- ^ Currently available in all modes. -}
  | Deprecated      {- ^ Will be removed soon, and available only when
                         requested. -}
  | Experimental    {- ^ Will be made @Current@ soon, but available only by
                         request at the moment. -}
  deriving (Eq, Ord, Show)

-- | TopLevel Read-Only Environment.
data TopLevelRO =
  TopLevelRO
  { roSharedContext :: SharedContext
  , roJavaCodebase  :: JSS.Codebase
  , roOptions       :: Options
  , roHandleAlloc   :: Crucible.HandleAllocator
  , roPosition      :: SS.Pos
  , roProxy         :: AIGProxy
  }

data TopLevelRW =
  TopLevelRW
  { rwValues  :: Map SS.LName Value
  , rwTypes   :: Map SS.LName SS.Schema
  , rwTypedef :: Map SS.Name SS.Type
  , rwDocs    :: Map SS.Name String
  , rwCryptol :: CEnv.CryptolEnv
  , rwPPOpts  :: PPOpts
  -- , rwCrucibleLLVMCtx :: Crucible.LLVMContext
  , rwJVMTrans :: CJ.JVMContext
  -- ^ crucible-jvm: Handles and info for classes that have already been translated
  , rwPrimsAvail :: Set PrimitiveLifecycle
  , rwSMTArrayMemoryModel :: Bool
  , rwCrucibleAssertThenAssume :: Bool
  , rwProfilingFile :: Maybe FilePath
  , rwLaxArith :: Bool
  , rwWhat4HashConsing :: Bool
  }

newtype TopLevel a =
  TopLevel (ReaderT TopLevelRO (StateT TopLevelRW IO) a)
  deriving (Applicative, Functor, Generic, Generic1, Monad, MonadIO, MonadThrow)

deriving instance MonadReader TopLevelRO TopLevel
deriving instance MonadState TopLevelRW TopLevel
instance Wrapped (TopLevel a) where
instance MonadFail TopLevel where
  fail = throwTopLevel

runTopLevel :: TopLevel a -> TopLevelRO -> TopLevelRW -> IO (a, TopLevelRW)
runTopLevel (TopLevel m) ro rw = runStateT (runReaderT m ro) rw

io :: IO a -> TopLevel a
io = liftIO

throwTopLevel :: String -> TopLevel a
throwTopLevel msg = do
  pos <- getPosition
  X.throw $ SS.TopLevelException pos msg

withPosition :: SS.Pos -> TopLevel a -> TopLevel a
withPosition pos (TopLevel m) = TopLevel (local (\ro -> ro{ roPosition = pos }) m)

getPosition :: TopLevel SS.Pos
getPosition = TopLevel (asks roPosition)

getSharedContext :: TopLevel SharedContext
getSharedContext = TopLevel (asks roSharedContext)

getJavaCodebase :: TopLevel JSS.Codebase
getJavaCodebase = TopLevel (asks roJavaCodebase)

getOptions :: TopLevel Options
getOptions = TopLevel (asks roOptions)

getProxy :: TopLevel AIGProxy
getProxy = TopLevel (asks roProxy)

localOptions :: (Options -> Options) -> TopLevel a -> TopLevel a
localOptions f (TopLevel m) = TopLevel (local (\x -> x {roOptions = f (roOptions x)}) m)

printOutLnTop :: Verbosity -> String -> TopLevel ()
printOutLnTop v s =
    do opts <- getOptions
       io $ printOutLn opts v s

printOutTop :: Verbosity -> String -> TopLevel ()
printOutTop v s =
    do opts <- getOptions
       io $ printOutFn opts v s

getHandleAlloc :: TopLevel Crucible.HandleAllocator
getHandleAlloc = TopLevel (asks roHandleAlloc)

getTopLevelRO :: TopLevel TopLevelRO
getTopLevelRO = TopLevel ask

getTopLevelRW :: TopLevel TopLevelRW
getTopLevelRW = TopLevel get

putTopLevelRW :: TopLevelRW -> TopLevel ()
putTopLevelRW rw = TopLevel (put rw)

-- | Access the current state of Java Class translation
getJVMTrans :: TopLevel  CJ.JVMContext
getJVMTrans = TopLevel (gets rwJVMTrans)

-- | Add a newly translated class to the translation
addJVMTrans :: CJ.JVMContext -> TopLevel ()
addJVMTrans trans = do
  rw <- getTopLevelRW
  let jvmt = rwJVMTrans rw
  putTopLevelRW ( rw { rwJVMTrans = trans <> jvmt })

maybeInsert :: Ord k => k -> Maybe a -> Map k a -> Map k a
maybeInsert _ Nothing m = m
maybeInsert k (Just x) m = M.insert k x m

extendEnv :: SS.LName -> Maybe SS.Schema -> Maybe String -> Value -> TopLevelRW -> TopLevelRW
extendEnv x mt md v rw =
  rw { rwValues  = M.insert name v (rwValues rw)
     , rwTypes   = maybeInsert name mt (rwTypes rw)
     , rwDocs    = maybeInsert (SS.getVal name) md (rwDocs rw)
     , rwCryptol = ce'
     }
  where
    name = x
    ident = T.packIdent (SS.getOrig x)
    modname = T.packModName [pack (SS.getOrig x)]
    ce = rwCryptol rw
    ce' = case v of
            VTerm t
              -> CEnv.bindTypedTerm (ident, t) ce
            VType s
              -> CEnv.bindType (ident, s) ce
            VInteger n
              -> CEnv.bindInteger (ident, n) ce
            VCryptolModule m
              -> CEnv.bindCryptolModule (modname, m) ce
            VString s
              -> CEnv.bindTypedTerm (ident, typedTermOfString s) ce
            _ -> ce

typedTermOfString :: String -> TypedTerm
typedTermOfString cs = TypedTerm schema trm
  where
    nat :: Integer -> Term
    nat n = Unshared (FTermF (NatLit (fromInteger n)))
    bvNat :: Term
    bvNat = Unshared (FTermF (GlobalDef "Prelude.bvNat"))
    bvNat8 :: Term
    bvNat8 = Unshared (App bvNat (nat 8))
    encodeChar :: Char -> Term
    encodeChar c = Unshared (App bvNat8 (nat (toInteger (fromEnum c))))
    bitvector :: Term
    bitvector = Unshared (FTermF (GlobalDef "Prelude.bitvector"))
    byteT :: Term
    byteT = Unshared (App bitvector (nat 8))
    trm :: Term
    trm = Unshared (FTermF (ArrayValue byteT (Vector.fromList (map encodeChar cs))))
    schema = Cryptol.Forall [] [] (Cryptol.tString (length cs))


-- Other SAWScript Monads ------------------------------------------------------

-- The ProofScript in RunVerify is in the SAWScript context, and
-- should stay there.
data ValidationPlan
  = Skip
  | RunVerify (ProofScript SatResult)

data JavaSetupState
  = JavaSetupState {
      jsSpec :: JIR.JavaMethodSpecIR
    , jsContext :: SharedContext
    , jsTactic :: ValidationPlan
    , jsSimulate :: Bool
    , jsSatBranches :: Bool
    }

type JavaSetup a = StateT JavaSetupState TopLevel a

throwJava :: String -> JavaSetup a
throwJava = lift . throwTopLevel

type CrucibleSetup ext = Setup.CrucibleSetupT ext TopLevel

-- | 'CrucibleMethodSpecIR' requires a specific syntax extension, but our method
--   specifications should be polymorphic in the underlying architecture
-- type LLVMCrucibleMethodSpecIR = CMSLLVM.AllLLVM CMS.CrucibleMethodSpecIR

data LLVMCrucibleSetupM a =
  LLVMCrucibleSetupM
    { runLLVMCrucibleSetupM ::
        forall arch.
        (?lc :: Crucible.TypeContext, Crucible.HasPtrWidth (Crucible.ArchWidth arch)) =>
        CrucibleSetup (Crucible.LLVM arch) a
    }
  deriving Functor

instance Applicative LLVMCrucibleSetupM where
  pure x = LLVMCrucibleSetupM (pure x)
  LLVMCrucibleSetupM f <*> LLVMCrucibleSetupM m = LLVMCrucibleSetupM (f <*> m)

instance Monad LLVMCrucibleSetupM where
  return = pure
  LLVMCrucibleSetupM m >>= f =
    LLVMCrucibleSetupM (m >>= runLLVMCrucibleSetupM . f)

throwCrucibleSetup :: ProgramLoc -> String -> CrucibleSetup ext a
throwCrucibleSetup loc msg = X.throw $ SS.CrucibleSetupException loc msg

throwLLVM :: ProgramLoc -> String -> LLVMCrucibleSetupM a
throwLLVM loc msg = LLVMCrucibleSetupM $ throwCrucibleSetup loc msg

-- | This gets more accurate locations than @lift (lift getPosition)@ because
--   of the @local@ in the @fromValue@ instance for @CrucibleSetup@
getW4Position :: Text -> CrucibleSetup arch ProgramLoc
getW4Position s = SS.toW4Loc s <$> lift (asks roPosition)

--

type JVMSetup = CrucibleSetup CJ.JVM

newtype JVMSetupM a = JVMSetupM { runJVMSetupM :: JVMSetup a }
  deriving (Applicative, Functor, Monad)

--
type ProofScript a = StateT ProofState TopLevel a

-- IsValue class ---------------------------------------------------------------

-- | Used for encoding primitive operations in the Value type.
class IsValue a where
    toValue :: a -> Value

class FromValue a where
    fromValue :: Value -> a

instance (FromValue a, IsValue b) => IsValue (a -> b) where
    toValue f = VLambda (\v -> return (toValue (f (fromValue v))))

instance FromValue Value where
    fromValue x = x

instance IsValue Value where
    toValue x = x

instance IsValue () where
    toValue _ = VTuple []

instance FromValue () where
    fromValue _ = ()

instance (IsValue a, IsValue b) => IsValue (a, b) where
    toValue (x, y) = VTuple [toValue x, toValue y]

instance (FromValue a, FromValue b) => FromValue (a, b) where
    fromValue (VTuple [x, y]) = (fromValue x, fromValue y)
    fromValue _ = error "fromValue (,)"

instance (IsValue a, IsValue b, IsValue c) => IsValue (a, b, c) where
    toValue (x, y, z) = VTuple [toValue x, toValue y, toValue z]

instance (FromValue a, FromValue b, FromValue c) => FromValue (a, b, c) where
    fromValue (VTuple [x, y, z]) = (fromValue x, fromValue y, fromValue z)
    fromValue _ = error "fromValue (,,)"

instance IsValue a => IsValue [a] where
    toValue xs = VArray (map toValue xs)


instance FromValue a => FromValue [a] where
    fromValue (VArray xs) = map fromValue xs
    fromValue _ = error "fromValue []"

instance IsValue a => IsValue (IO a) where
    toValue action = toValue (io action)

instance IsValue a => IsValue (Maybe a) where
  toValue (Just x) = VMaybe . Just $ toValue x
  toValue Nothing = VMaybe Nothing

instance FromValue a => FromValue (Maybe a) where
  fromValue (VMaybe (Just v)) = Just $ fromValue v
  fromValue (VMaybe Nothing) = Nothing
  fromValue _ = error "fromValue Maybe"

instance IsValue a => IsValue (TopLevel a) where
    toValue action = VTopLevel (fmap toValue action)

instance FromValue a => FromValue (TopLevel a) where
    fromValue (VTopLevel action) = fmap fromValue action
    fromValue (VReturn v) = return (fromValue v)
    fromValue (VBind _pos m1 v2) = do
      v1 <- fromValue m1
      m2 <- applyValue v2 v1
      fromValue m2
    fromValue _ = error "fromValue TopLevel"

instance IsValue a => IsValue (StateT ProofState TopLevel a) where
    toValue m = VProofScript (fmap toValue m)

instance FromValue a => FromValue (StateT ProofState TopLevel a) where
    fromValue (VProofScript m) = fmap fromValue m
    fromValue (VReturn v) = return (fromValue v)
    fromValue (VBind _pos m1 v2) = do
      v1 <- fromValue m1
      m2 <- lift $ applyValue v2 v1
      fromValue m2
    fromValue _ = error "fromValue ProofScript"

instance IsValue a => IsValue (StateT JavaSetupState TopLevel a) where
    toValue m = VJavaSetup (fmap toValue m)

instance FromValue a => FromValue (StateT JavaSetupState TopLevel a) where
    fromValue (VJavaSetup m) = fmap fromValue m
    fromValue (VReturn v) = return (fromValue v)
    fromValue (VBind _pos m1 v2) = do
      v1 <- fromValue m1
      m2 <- lift $ applyValue v2 v1
      fromValue m2
    fromValue _ = error "fromValue JavaSetup"

---------------------------------------------------------------------------------
instance IsValue a => IsValue (LLVMCrucibleSetupM a) where
    toValue m = VLLVMCrucibleSetup (fmap toValue m)

instance FromValue a => FromValue (LLVMCrucibleSetupM a) where
    fromValue (VLLVMCrucibleSetup m) = fmap fromValue m
    fromValue (VReturn v) = return (fromValue v)
    fromValue (VBind pos m1 v2) = LLVMCrucibleSetupM $ do
      -- TODO: Should both of these be run with the new position?
      v1 <- underStateT (withPosition pos) (runLLVMCrucibleSetupM (fromValue m1))
      m2 <- lift $ applyValue v2 v1
      underStateT (withPosition pos) (runLLVMCrucibleSetupM (fromValue m2))
    fromValue _ = error "fromValue CrucibleSetup"

instance IsValue a => IsValue (JVMSetupM a) where
    toValue m = VJVMSetup (fmap toValue m)

instance FromValue a => FromValue (JVMSetupM a) where
    fromValue (VJVMSetup m) = fmap fromValue m
    fromValue (VReturn v) = return (fromValue v)
    fromValue (VBind _pos m1 v2) = JVMSetupM $ do
      v1 <- runJVMSetupM (fromValue m1)
      m2 <- lift $ applyValue v2 v1
      runJVMSetupM (fromValue m2)
    fromValue _ = error "fromValue JVMSetup"

instance IsValue (CMSLLVM.AllLLVM CMS.SetupValue) where
  toValue = VLLVMCrucibleSetupValue

instance FromValue (CMSLLVM.AllLLVM CMS.SetupValue) where
  fromValue (VLLVMCrucibleSetupValue v) = v
  fromValue _ = error "fromValue Crucible.SetupValue"

instance IsValue (CMS.SetupValue CJ.JVM) where
  toValue v = VJVMSetupValue v

instance FromValue (CMS.SetupValue CJ.JVM) where
  fromValue (VJVMSetupValue v) = v
  fromValue _ = error "fromValue Crucible.SetupValue"

instance IsValue SAW_CFG where
    toValue t = VCFG t

instance FromValue SAW_CFG where
    fromValue (VCFG t) = t
    fromValue _ = error "fromValue CFG"

instance IsValue (CMSLLVM.SomeLLVM CMS.CrucibleMethodSpecIR) where
    toValue mir = VLLVMCrucibleMethodSpec mir

instance FromValue (CMSLLVM.SomeLLVM CMS.CrucibleMethodSpecIR) where
    fromValue (VLLVMCrucibleMethodSpec mir) = mir
    fromValue _ = error "fromValue CrucibleMethodSpecIR"

instance IsValue (CMS.CrucibleMethodSpecIR CJ.JVM) where
    toValue t = VJVMMethodSpec t

instance FromValue (CMS.CrucibleMethodSpecIR CJ.JVM) where
    fromValue (VJVMMethodSpec t) = t
    fromValue _ = error "fromValue CrucibleMethodSpecIR"

-----------------------------------------------------------------------------------


instance IsValue (AIGNetwork) where
    toValue t = VAIG t

instance FromValue (AIGNetwork) where
    fromValue (VAIG t) = t
    fromValue _ = error "fromValue AIGNetwork"

instance IsValue TypedTerm where
    toValue t = VTerm t

instance FromValue TypedTerm where
    fromValue (VTerm t) = t
    fromValue _ = error "fromValue TypedTerm"

instance FromValue Term where
    fromValue (VTerm t) = ttTerm t
    fromValue _ = error "fromValue SharedTerm"

instance IsValue Cryptol.Schema where
    toValue s = VType s

instance FromValue Cryptol.Schema where
    fromValue (VType s) = s
    fromValue _ = error "fromValue Schema"

instance IsValue String where
    toValue n = VString n

instance FromValue String where
    fromValue (VString n) = n
    fromValue _ = error "fromValue String"

instance IsValue Text where
    toValue n = VString $ unpack n

instance FromValue Text where
    fromValue (VString n) = pack n
    fromValue _ = error "fromValue Text"

instance IsValue Integer where
    toValue n = VInteger n

instance FromValue Integer where
    fromValue (VInteger n) = n
    fromValue _ = error "fromValue Integer"

instance IsValue Int where
    toValue n = VInteger (toInteger n)

instance FromValue Int where
    fromValue (VInteger n)
      | toInteger (minBound :: Int) <= n &&
        toInteger (maxBound :: Int) >= n = fromIntegral n
    fromValue _ = error "fromValue Int"

instance IsValue Bool where
    toValue b = VBool b

instance FromValue Bool where
    fromValue (VBool b) = b
    fromValue _ = error "fromValue Bool"

instance IsValue Simpset where
    toValue ss = VSimpset ss

instance FromValue Simpset where
    fromValue (VSimpset ss) = ss
    fromValue _ = error "fromValue Simpset"

instance IsValue Theorem where
    toValue t = VTheorem t

instance FromValue Theorem where
    fromValue (VTheorem t) = t
    fromValue _ = error "fromValue Theorem"

instance IsValue JIR.JavaMethodSpecIR where
    toValue ms = VJavaMethodSpec ms

instance FromValue JIR.JavaMethodSpecIR where
    fromValue (VJavaMethodSpec ms) = ms
    fromValue _ = error "fromValue JavaMethodSpec"

instance IsValue JavaType where
    toValue t = VJavaType t

instance FromValue JavaType where
    fromValue (VJavaType t) = t
    fromValue _ = error "fromValue JavaType"

instance IsValue LLVM.Type where
    toValue t = VLLVMType t

instance FromValue LLVM.Type where
    fromValue (VLLVMType t) = t
    fromValue _ = error "fromValue LLVMType"

instance IsValue Uninterp where
    toValue me = VUninterp me

instance FromValue Uninterp where
    fromValue (VUninterp me) = me
    fromValue _ = error "fromValue Uninterp"

instance IsValue CryptolModule where
    toValue m = VCryptolModule m

instance FromValue CryptolModule where
    fromValue (VCryptolModule m) = m
    fromValue _ = error "fromValue ModuleEnv"

instance IsValue JSS.Class where
    toValue c = VJavaClass c

instance FromValue JSS.Class where
    fromValue (VJavaClass c) = c
    fromValue _ = error "fromValue JavaClass"

instance IsValue (Some CMSLLVM.LLVMModule) where
    toValue m = VLLVMModule m

instance IsValue (CMSLLVM.LLVMModule arch) where
    toValue m = VLLVMModule (Some m)

instance FromValue (Some CMSLLVM.LLVMModule) where
    fromValue (VLLVMModule m) = m
    fromValue _ = error "fromValue CMSLLVM.LLVMModule"

instance IsValue HeapsterEnv where
    toValue m = VHeapsterEnv m

instance FromValue HeapsterEnv where
    fromValue (VHeapsterEnv m) = m
    fromValue _ = error "fromValue HeapsterEnv"

instance IsValue ProofResult where
   toValue r = VProofResult r

instance FromValue ProofResult where
   fromValue (VProofResult r) = r
   fromValue v = error $ "fromValue ProofResult: " ++ show v

instance IsValue SatResult where
   toValue r = VSatResult r

instance FromValue SatResult where
   fromValue (VSatResult r) = r
   fromValue v = error $ "fromValue SatResult: " ++ show v

instance IsValue CMS.GhostGlobal where
  toValue = VGhostVar

instance FromValue CMS.GhostGlobal where
  fromValue (VGhostVar r) = r
  fromValue v = error ("fromValue GlobalVar: " ++ show v)

-- Error handling --------------------------------------------------------------

underStateT :: (forall b. m b -> m b) -> StateT s m a -> StateT s m a
underStateT doUnder action = StateT $ \s -> doUnder (runStateT action s)

underReaderT :: (forall b. m b -> m b) -> ReaderT s m a -> ReaderT s m a
underReaderT doUnder action = ReaderT $ \env -> doUnder (runReaderT action env)

underExceptT :: (forall b. m b -> m b) -> ExceptT s m a -> ExceptT s m a
underExceptT doUnder action = ExceptT $ doUnder (runExceptT action)

-- | Implement stack tracing by adding error handlers that rethrow
-- user errors, prepended with the given string.
addTrace :: String -> Value -> Value
addTrace str val =
  case val of
    VLambda        f -> VLambda        (\x -> addTrace str `fmap` addTraceTopLevel str (f x))
    VTopLevel      m -> VTopLevel      (addTrace str `fmap` addTraceTopLevel str m)
    VProofScript   m -> VProofScript   (addTrace str `fmap` addTraceStateT str m)
    VJavaSetup     m -> VJavaSetup     (addTrace str `fmap` addTraceStateT str m)
    VBind pos v1 v2  -> VBind pos      (addTrace str v1) (addTrace str v2)
    VLLVMCrucibleSetup (LLVMCrucibleSetupM m) -> VLLVMCrucibleSetup $ LLVMCrucibleSetupM $
        addTrace str `fmap` underStateT (addTraceTopLevel str) m
    _                -> val

-- | Wrap an action with a handler that catches and rethrows user
-- errors with an extended message.
addTraceIO :: forall a. String -> IO a -> IO a
addTraceIO str action = X.catches action
  [ X.Handler handleTopLevel
  , X.Handler handleTrace
  , X.Handler handleIO
  ]
  where
    rethrow msg = X.throwIO . SS.TraceException $ mconcat [str, ":\n", msg]
    handleTopLevel :: SS.TopLevelException -> IO a
    handleTopLevel (SS.TopLevelException _pos msg) = rethrow msg
    handleTopLevel (SS.JavaException _pos msg) = rethrow msg
    handleTopLevel (SS.CrucibleSetupException _loc msg) = rethrow msg
    handleTopLevel (SS.OverrideMatcherException _loc msg) = rethrow msg
    handleTopLevel (SS.LLVMMethodSpecException _loc msg) = rethrow msg
    handleTrace (SS.TraceException msg) = rethrow msg
    handleIO :: X.IOException -> IO a
    handleIO e
      | IOError.isUserError e = rethrow . init . drop 12 $ show e
      | otherwise = X.throwIO e

-- | Similar to 'addTraceIO', but for state monads built from 'TopLevel'.
addTraceStateT :: String -> StateT s TopLevel a -> StateT s TopLevel a
addTraceStateT str = underStateT (addTraceTopLevel str)

-- | Similar to 'addTraceIO', but for reader monads built from 'TopLevel'.
addTraceReaderT :: String -> ReaderT s TopLevel a -> ReaderT s TopLevel a
addTraceReaderT str = underReaderT (addTraceTopLevel str)

-- | Similar to 'addTraceIO', but for the 'TopLevel' monad.
addTraceTopLevel :: String -> TopLevel a -> TopLevel a
addTraceTopLevel str action = action & _Wrapped' %~
  underReaderT (underStateT (liftIO . addTraceIO str))<|MERGE_RESOLUTION|>--- conflicted
+++ resolved
@@ -50,11 +50,8 @@
 import Data.Map ( Map )
 import Data.Set ( Set )
 import Data.Text (Text, pack, unpack)
-<<<<<<< HEAD
 import Data.IORef
-=======
 import qualified Data.Vector as Vector
->>>>>>> b8b4a634
 import qualified Text.PrettyPrint.ANSI.Leijen as PPL
 import Data.Parameterized.Some
 import Data.Typeable
