{-# LANGUAGE ConstraintKinds #-}
{-# LANGUAGE DeriveDataTypeable #-}
{-# LANGUAGE OverloadedStrings #-}
{-# LANGUAGE Rank2Types #-}
{-# LANGUAGE ScopedTypeVariables #-}
{-# LANGUAGE ViewPatterns #-}
{-# LANGUAGE TupleSections #-}
module SAWScript.Builtins where

import Control.Applicative
import Control.Lens
import Control.Monad.Error
import Control.Monad.State
import Data.Either (partitionEithers)
import qualified Data.Map as Map
import Data.Maybe
import qualified Data.Vector as V
import qualified Data.Vector.Storable as SV
import Text.PrettyPrint.Leijen hiding ((<$>))


import qualified Verifier.Java.Codebase as JSS
import Verifier.Java.SAWBackend (javaModule)
import Verifier.LLVM.Backend.SAW (llvmModule)

import Verifier.SAW.BitBlast
import Verifier.SAW.Evaluator hiding (applyAll)
import Verifier.SAW.Prelude
import qualified Verifier.SAW.Prim as Prim
import qualified Verifier.SAW.SBVParser as SBV
import Verifier.SAW.SharedTerm
import Verifier.SAW.Recognizer
import Verifier.SAW.Rewriter
import Verifier.SAW.TypedAST hiding (instantiateVarList)

import qualified Verifier.SAW.Export.Yices as Y
import qualified Verifier.SAW.Export.SMT.Version1 as SMT1
import qualified Verifier.SAW.Export.SMT.Version2 as SMT2
import Verifier.SAW.Import.AIG

import qualified SAWScript.AST as SS

import SAWScript.Proof
import SAWScript.Utils
import qualified SAWScript.Value as SV

import qualified Verifier.SAW.Simulator.BitBlast as BBSim
<<<<<<< HEAD
import qualified Verifier.SAW.Simulator.SBV as SBVSim
=======
import Verifier.SAW.Simulator.Value (applyAll)

>>>>>>> 83521dd7
import qualified Data.ABC as ABC
import qualified Verinf.Symbolic.Lit.ABC_GIA as GIA

import qualified Data.SBV as SBV
import Data.SBV.Internals

import Data.ABC (aigNetwork)
import qualified Data.ABC.GIA as GIA
import qualified Data.AIG as AIG
import qualified Data.SBV.Bridge.Boolector as Boolector
import qualified Data.SBV.Bridge.Z3 as Z3
import qualified Data.SBV.Bridge.CVC4 as CVC4
import qualified Data.SBV.Bridge.Yices as Yices
import qualified Data.SBV.Bridge.MathSAT as MathSAT
import Data.SBV (modelExists, satWith, SMTConfig)

data BuiltinContext = BuiltinContext { biSharedContext :: SharedContext SAWCtx
                                     , biJavaCodebase  :: JSS.Codebase
                                     }

-- bitSequence :: {n} Integer -> [n]
bitSequence :: SS.Type -> Integer -> Prim.BitVector
bitSequence (SS.TyCon (SS.NumCon w) []) x = Prim.BV (fromInteger w) x
bitSequence t x = error $ "bitSequence " ++ show (t, x)

--topReturn :: (a :: sort 0) -> a -> TopLevel a;
topReturn :: () -> Value -> SC s Value
topReturn _ = return

--topBind :: (a b :: sort 0) -> TopLevel a -> (a -> TopLevel b) -> TopLevel b;
topBind :: () -> () -> SC s Value -> (Value -> SC s Value) -> SC s Value
topBind _ _ = (>>=)

definePrim :: SharedContext s -> String -> SharedTerm s -> IO (SharedTerm s)
definePrim sc name rhs = scConstant sc ident rhs
  where ident = mkIdent (moduleName (scModule sc)) name

-- TODO: Add argument for uninterpreted-function map
readSBV :: SharedContext s -> SS.Type -> FilePath -> IO (SharedTerm s)
readSBV sc ty path =
    do pgm <- SBV.loadSBV path
       let ty' = importTyp (SBV.typOf pgm)
       when (ty /= ty') $
            fail $ "read_sbv: expected " ++ showTyp ty ++ ", found " ++ showTyp ty'
       SBV.parseSBVPgm sc (\_ _ -> Nothing) pgm
    where
      showTyp :: SS.Type -> String
      showTyp = show . SS.pretty False
      importTyp :: SBV.Typ -> SS.Type
      importTyp typ =
        case typ of
          SBV.TBool -> SS.TyCon SS.BoolCon []
          SBV.TFun t1 t2 -> SS.TyCon SS.FunCon [importTyp t1, importTyp t2]
          SBV.TVec n t -> SS.TyCon SS.ArrayCon [SS.TyCon (SS.NumCon n) [], importTyp t]
          SBV.TTuple ts -> SS.TyCon (SS.TupleCon (toInteger (length ts))) (map importTyp ts)
          SBV.TRecord bs -> SS.TyRecord (fmap importTyp (Map.fromList bs))

withBE :: (forall s . ABC.GIA s -> IO a) -> IO a
withBE f = do
  ABC.withNewGraph ABC.giaNetwork f

-- | Read an AIG file representing a theorem or an arbitrary function
-- and represent its contents as a @SharedTerm@ lambda term. This is
-- inefficient but semantically correct.
readAIGPrim :: SharedContext s -> FilePath -> IO (SharedTerm s)
readAIGPrim sc f = do
  et <- withReadAiger f $ \ntk -> do
    outputLits <- GIA.networkOutputs ntk
    inputLits <- GIA.networkInputs ntk
    inLen <- scNat sc (fromIntegral (SV.length inputLits))
    outLen <- scNat sc (fromIntegral (SV.length outputLits))
    boolType <- scBoolType sc
    inType <- scVecType sc inLen boolType
    outType <- scVecType sc outLen boolType
    runErrorT $
      translateNetwork sc ntk outputLits [("x", inType)] outType
  case et of
    Left err -> fail $ "Reading AIG failed: " ++ err
    Right t -> return t

-- | Apply some rewrite rules before exporting, to ensure that terms
-- are within the language subset supported by formats such as SMT-Lib
-- QF_AUFBV or AIG.
prepForExport :: SharedContext s -> SharedTerm s -> IO (SharedTerm s)
prepForExport sc t = do
  let eqs = map (mkIdent preludeName) [ "eq_Bool"
                                      , "get_single"
                                      , "bvNat_bvToNat"
                                      , "equalNat_bv"
                                      ]
      defs = map (mkIdent (moduleName javaModule))
                 [ "ecJoin", "ecJoin768", "ecSplit", "ecSplit768"
                 , "ecExtend", "longExtend"
                 ] ++
             map (mkIdent (moduleName llvmModule))
                 [ "trunc31" ] ++
             map (mkIdent preludeName)
                 [ "splitLittleEndian", "joinLittleEndian", "finEq" ]
  rs1 <- concat <$> traverse (defRewrites sc) defs
  rs2 <- scEqsRewriteRules sc eqs
  basics <- basic_ss sc
  let ss = addRules (rs1 ++ rs2) basics
  rewriteSharedTerm sc ss t

-- TODO: this belongs elsewhere
asAIGType :: SharedContext s -> SharedTerm s -> IO [SharedTerm s]
asAIGType sc t = do
  t' <- scWhnf sc t
  case t' of
    (asPi -> Just (_, t1, t2)) -> (t1 :) <$> asAIGType sc t2
    (asBoolType -> Just ())    -> return []
    (asVecType -> Just _)      -> return []
    (asTupleType -> Just _)    -> return []
    (asRecordType -> Just _)   -> return []
    _                          -> fail $ "invalid AIG type: " ++ show t'

-- TODO: the following sequence should probably go into BitBlast
bitBlastTerm :: AIG.IsAIG l g =>
                g s
             -> SharedContext t -> SharedTerm t -> IO (BBSim.LitVector (l s))
bitBlastTerm be sc t = do
  ty <- scTypeOf sc t
  argTs <- asAIGType sc ty
  shapes <- traverse (BBSim.parseShape sc) argTs
  vars <- traverse (BBSim.newVars' be) shapes
  bval <- BBSim.bitBlastBasic be (scModule sc) t
  bval' <- applyAll bval vars
  BBSim.flattenBValue bval'

-- | Write a @SharedTerm@ representing a theorem or an arbitrary
-- function to an AIG file.
writeAIG :: SharedContext s -> FilePath -> SharedTerm s -> IO ()
writeAIG sc f t = withBE $ \be -> do
  ls <- bitBlastTerm be sc t
  ABC.writeAiger f (ABC.Network be (ABC.bvToList ls))
  return ()

writeCNF :: SharedContext s -> FilePath -> SharedTerm s -> IO ()
writeCNF sc f t = withBE $ \be -> do
  ls <- bitBlastTerm be sc t
  case AIG.bvToList ls of
    [l] -> do
      _ <- GIA.writeCNF be l f
      return ()
    _ -> fail "writeCNF: non-boolean term"

-- | Write a @SharedTerm@ representing a theorem to an SMT-Lib version
-- 1 file.
writeSMTLib1 :: SharedContext s -> FilePath -> SharedTerm s -> IO ()
writeSMTLib1 sc f t = do
  -- TODO: better benchmark name than "sawscript"?
  t' <- prepForExport sc t
  let ws = SMT1.qf_aufbv_WriterState sc "sawscript"
  ws' <- execStateT (SMT1.writeFormula t') ws
  mapM_ (print . (text "WARNING:" <+>) . SMT1.ppWarning)
        (map (fmap scPrettyTermDoc) (ws' ^. SMT1.warnings))
  writeFile f (SMT1.render ws')

-- | Write a @SharedTerm@ representing a theorem to an SMT-Lib version
-- 2 file.
writeSMTLib2 :: SharedContext s -> FilePath -> SharedTerm s -> IO ()
writeSMTLib2 sc f t = do
  t' <- prepForExport sc t
  let ws = SMT2.qf_aufbv_WriterState sc
  ws' <- execStateT (SMT2.assert t') ws
  mapM_ (print . (text "WARNING:" <+>) . SMT2.ppWarning)
        (map (fmap scPrettyTermDoc) (ws' ^. SMT2.warnings))
  writeFile f (SMT2.render ws')

writeCore :: FilePath -> SharedTerm s -> IO ()
writeCore path t = writeFile path (scWriteExternal t)

readCore :: SharedContext s -> FilePath -> IO (SharedTerm s)
readCore sc path = scReadExternal sc =<< readFile path

assumeValid :: ProofScript s (SV.ProofResult s)
assumeValid = StateT $ \goal -> do
  putStrLn $ "WARNING: assuming goal " ++ goalName goal ++ " is valid"
  return (SV.Valid, goal)

assumeUnsat :: ProofScript s (SV.SatResult s)
assumeUnsat = StateT $ \goal -> do
  putStrLn $ "WARNING: assuming goal " ++ goalName goal ++ " is unsat"
  return (SV.Unsat, goal)

printGoal :: ProofScript s ()
printGoal = StateT $ \goal -> do
  putStrLn (scPrettyTerm (goalTerm goal))
  return ((), goal)

unfoldGoal :: SharedContext s -> [String] -> ProofScript s ()
unfoldGoal sc names = StateT $ \goal -> do
  let ids = map (mkIdent (moduleName (scModule sc))) names
  goalTerm' <- scUnfoldConstants sc ids (goalTerm goal)
  return ((), goal { goalTerm = goalTerm' })

simplifyGoal :: SharedContext s -> Simpset (SharedTerm s) -> ProofScript s ()
simplifyGoal sc ss = StateT $ \goal -> do
  goalTerm' <- rewriteSharedTerm sc ss (goalTerm goal)
  return ((), goal { goalTerm = goalTerm' })

-- | Bit-blast a @SharedTerm@ representing a theorem and check its
-- satisfiability using ABC.
satABCold :: SharedContext s -> ProofScript s (SV.SatResult s)
satABCold sc = StateT $ \g -> withBE $ \be -> do
  let t = goalTerm g
  t' <- prepForExport sc t
  let (args, _) = asLambdaList t'
      argNames = map fst args
      argTys = map snd args
  shapes <- mapM parseShape argTys
  mbterm <- bitBlast be t'
  case mbterm of
    Right bterm -> do
      case bterm of
        BBool l -> do
          satRes <- ABC.checkSat be l
          case satRes of
            ABC.Unsat -> do
              ft <- scApplyPreludeFalse sc
              return (SV.Unsat, g { goalTerm = ft })
            ABC.Sat cex -> do
              r <- liftCexBB sc shapes cex
              tt <- scApplyPreludeTrue sc
              case r of
                Left err -> fail $ "Can't parse counterexample: " ++ err
                Right [tm] ->
                  return (SV.Sat (SV.evaluate sc tm), g { goalTerm = tt })
                Right tms -> do
                  let vs = map (SV.evaluate sc) tms
                  return (SV.SatMulti (zip argNames vs), g { goalTerm = tt })
        _ -> fail "Can't prove non-boolean term."
    Left err -> fail $ "Can't bitblast: " ++ err

-- | Bit-blast a @SharedTerm@ representing a theorem and check its
-- satisfiability using ABC.
satABC :: SharedContext s -> ProofScript s (SV.SatResult s)
satABC sc = StateT $ \g -> AIG.withNewGraph aigNetwork $ \be -> do
  let t = goalTerm g
      eqs = map (mkIdent preludeName) [ "eq_Vec", "eq_Fin", "eq_Bool" ]
  rs <- scEqsRewriteRules sc eqs
  basics <- basic_ss sc
  let ss = addRules rs basics
  t' <- rewriteSharedTerm sc ss t
  let (args, _) = asLambdaList t'
      argNames = map fst args
  -- putStrLn "Simulating..."
  (shapes, lit) <- BBSim.bitBlast be sc t'
  -- putStrLn "Checking..."
  satRes <- AIG.checkSat be lit
  case satRes of
    AIG.Unsat -> do
      putStrLn "UNSAT"
      ft <- scApplyPreludeFalse sc
      return (SV.Unsat, g { goalTerm = ft })
    AIG.Sat cex -> do
      putStrLn "SAT"
      r <- liftCexBB sc (map convert shapes) cex
      tt <- scApplyPreludeTrue sc
      case r of
        Left err -> fail $ "Can't parse counterexample: " ++ err
        Right [tm] ->
          return (SV.Sat (SV.evaluate sc tm), g { goalTerm = tt })
        Right tms -> do
          let vs = map (SV.evaluate sc) tms
          return (SV.SatMulti (zip argNames vs), g { goalTerm = tt })
  where
    convert :: BBSim.BShape -> BShape --FIXME: temporary
    convert BBSim.BoolShape = BoolShape
    convert (BBSim.VecShape n x) = VecShape n (convert x)
    convert (BBSim.TupleShape xs) = TupleShape (map convert xs)
    convert (BBSim.RecShape xm) = RecShape (fmap convert xm)

satYices :: SharedContext s -> ProofScript s (SV.SatResult s)
satYices sc = StateT $ \g -> do
  let t = goalTerm g
  t' <- prepForExport sc t
  let ws = SMT1.qf_aufbv_WriterState sc "sawscript"
  ws' <- execStateT (SMT1.writeFormula t') ws
  mapM_ (print . (text "WARNING:" <+>) . SMT1.ppWarning)
        (map (fmap scPrettyTermDoc) (ws' ^. SMT1.warnings))
  res <- Y.yices Nothing (SMT1.smtScript ws')
  case res of
    Y.YUnsat -> do
      ft <- scApplyPreludeFalse sc
      return (SV.Unsat, g { goalTerm = ft })
    Y.YSat m -> do
      r <- liftCexMapYices sc m
      tt <- scApplyPreludeTrue sc
      case r of
        Left err -> fail $ "Can't parse counterexample: " ++ err
        Right [(_n, tm)] -> do
          return (SV.Sat (SV.evaluate sc tm), g { goalTerm = tt })
        Right tms -> do
          let vs = map (\(n, v) -> (n, SV.evaluate sc v)) tms
          return (SV.SatMulti vs, g { goalTerm = tt })
    Y.YUnknown -> fail "ABC returned Unknown for SAT query."

-- | Bit-blast a @SharedTerm@ representing a theorem and check its
-- satisfiability using SBV. (Currently ignores satisfying assignments.)
satSBV :: SMTConfig -> SharedContext s -> ProofScript s (SV.SatResult s)
satSBV conf sc = StateT $ \g -> do
  let t = goalTerm g
      eqs = map (mkIdent preludeName) [ "eq_Vec", "eq_Fin", "eq_Bool" ]
  rs <- scEqsRewriteRules sc eqs
  basics <- basic_ss sc
  let ss = addRules rs basics
  t' <- rewriteSharedTerm sc ss t
  let (args, _) = asLambdaList t'
      argNames = map fst args
  putStrLn "Simulating..."
  (labels, lit) <- SBVSim.sbvSolve sc t'
  putStrLn "Checking..."
  m <- satWith conf lit
  print m
  if modelExists m
    then do
      putStrLn "SAT"
      tt <- scApplyPreludeTrue sc
      return (getLabels labels m (SBV.getModelDictionary m) argNames, g {goalTerm = tt})
    else do
      putStrLn "UNSAT"
      ft <- scApplyPreludeFalse sc
      return (SV.Unsat, g { goalTerm = ft })

getLabels :: [SBVSim.Labeler] -> SBV.SatResult -> Map.Map String CW -> [String] -> SV.SatResult s
getLabels ls m d argNames =
  case fmap getLabel ls of
    [x] -> SV.Sat x
    xs -> SV.SatMulti (zip argNames xs)
  where
    getLabel (SBVSim.BoolLabel s) = SV.VBool . fromJust $ SBV.getModelValue s m
    getLabel (SBVSim.WordLabel s) = d Map.! s &
      (\(KBounded _ n)-> SV.VWord n) . SBV.cwKind <*> (\(CWInteger i)-> i) . SBV.cwVal
    getLabel (SBVSim.VecLabel xs) = SV.VArray $ fmap getLabel (V.toList xs)
    getLabel (SBVSim.TupleLabel xs) = SV.VTuple $ fmap getLabel (V.toList xs)
    getLabel (SBVSim.RecLabel xs) = SV.VRecord $ fmap getLabel xs


satBoolector :: SharedContext s -> ProofScript s (SV.SatResult s)
satBoolector = satSBV Boolector.sbvCurrentSolver

satZ3 :: SharedContext s -> ProofScript s (SV.SatResult s)
satZ3 = satSBV Z3.sbvCurrentSolver

satCVC4 :: SharedContext s -> ProofScript s (SV.SatResult s)
satCVC4 = satSBV CVC4.sbvCurrentSolver

satMathSAT :: SharedContext s -> ProofScript s (SV.SatResult s)
satMathSAT = satSBV MathSAT.sbvCurrentSolver

satAIG :: SharedContext s -> FilePath -> ProofScript s (SV.SatResult s)
satAIG sc path = StateT $ \g -> do
  writeAIG sc ((path ++ goalName g) ++ ".aig") (goalTerm g)
  ft <- liftIO $ scApplyPreludeFalse sc
  return (SV.Unsat, g { goalTerm = ft })

satExtCore :: SharedContext s -> FilePath -> ProofScript s (SV.SatResult s)
satExtCore sc path = StateT $ \g -> do
  writeCore ((path ++ goalName g) ++ ".extcore") (goalTerm g)
  ft <- liftIO $ scApplyPreludeFalse sc
  return (SV.Unsat, g { goalTerm = ft })

satSMTLib1 :: SharedContext s -> FilePath -> ProofScript s (SV.SatResult s)
satSMTLib1 sc path = StateT $ \g -> do
  writeSMTLib1 sc ((path ++ goalName g) ++ ".smt") (goalTerm g)
  ft <- liftIO $ scApplyPreludeFalse sc
  return (SV.Unsat, g { goalTerm = ft })

satSMTLib2 :: SharedContext s -> FilePath -> ProofScript s (SV.SatResult s)
satSMTLib2 sc path = StateT $ \g -> do
  writeSMTLib2 sc ((path ++ goalName g) ++ ".smt2") (goalTerm g)
  ft <- liftIO $ scApplyPreludeFalse sc
  return (SV.Unsat, g { goalTerm = ft })

liftCexBB :: SharedContext s -> [BShape] -> [Bool]
          -> IO (Either String [SharedTerm s])
liftCexBB sc shapes bs =
  case liftCounterExamples shapes bs of
    Left err -> return (Left err)
    Right bvals -> do
      ts <- mapM (scSharedTerm sc . liftConcreteBValue) bvals
      return (Right ts)

liftCexYices :: SharedContext s -> Y.YVal
             -> IO (Either String (SharedTerm s))
liftCexYices sc yv =
  case yv of
    Y.YVar "true" -> Right <$> scBool sc True
    Y.YVar "false" -> Right <$> scBool sc False
    Y.YVal bv ->
      Right <$> scBvConst sc (fromIntegral (Y.width bv)) (Y.val bv)
    _ -> return $ Left $
         "Can't translate non-bitvector Yices value: " ++ show yv

liftCexMapYices :: SharedContext s -> Map.Map String Y.YVal
             -> IO (Either String [(String, SharedTerm s)])
liftCexMapYices sc m = do
  let (ns, vs) = unzip (Map.toList m)
  (errs, tms) <- partitionEithers <$> mapM (liftCexYices sc) vs
  return $ case errs of
    [] -> Right $ zip ns tms
    _ -> Left $ unlines errs

-- | Logically negate a term @t@, which must be a boolean term
-- (possibly surrounded by one or more lambdas).
scNegate :: SharedContext s -> SharedTerm s -> IO (SharedTerm s)
scNegate sc t =
  case asLambda t of
    Just (s, ty, body) -> scLambda sc s ty =<< scNegate sc body
    Nothing -> scNot sc t

-- | Translate a @SharedTerm@ representing a theorem for input to the
-- given validity-checking script and attempt to prove it.
provePrim :: SharedContext s -> ProofScript s (SV.SatResult s)
          -> SharedTerm s -> IO (SV.ProofResult s)
provePrim sc script t = do
  t' <- scNegate sc t
  (r, _) <- runStateT script (ProofGoal "prove" t')
  return (SV.flipSatResult r)

provePrintPrim :: SharedContext s -> ProofScript s (SV.SatResult s)
               -> SharedTerm s -> IO (Theorem s)
provePrintPrim sc script t = do
  t' <- scNegate sc t
  (r, _) <- runStateT script (ProofGoal "prove" t')
  case r of
    SV.Unsat -> putStrLn "Valid" >> return (Theorem t)
    _ -> fail (show (SV.flipSatResult r))

satPrim :: SharedContext s -> ProofScript s (SV.SatResult s) -> SharedTerm s
        -> IO (SV.SatResult s)
satPrim _sc script t = do
  (r, _) <- runStateT script (ProofGoal "sat" t)
  return r

satPrintPrim :: SharedContext s -> ProofScript s (SV.SatResult s)
             -> SharedTerm s -> IO ()
satPrintPrim _sc script t = do
  (r, _) <- runStateT script (ProofGoal "sat" t)
  print r

rewritePrim :: SharedContext s -> Simpset (SharedTerm s) -> SharedTerm s -> IO (SharedTerm s)
rewritePrim sc ss t = rewriteSharedTerm sc ss t

addsimp :: SharedContext s -> Theorem s -> Simpset (SharedTerm s) -> Simpset (SharedTerm s)
addsimp _sc (Theorem t) ss = addRule (ruleOfPred t) ss

addsimp' :: SharedContext s -> SharedTerm s -> Simpset (SharedTerm s) -> Simpset (SharedTerm s)
addsimp' _sc t ss = addRule (ruleOfPred t) ss

equalPrim :: SharedTerm s -> SharedTerm s -> SC s (SharedTerm s)
equalPrim t1 t2 = mkSC $ \sc -> equal sc [] t1 t2

-- evaluate :: (a :: sort 0) -> Term -> a;
evaluate :: (Ident -> Value) -> () -> SharedTerm s -> Value
evaluate global _ = evalSharedTerm global

myPrint :: () -> Value -> SC s ()
myPrint _ (VString s) = mkSC $ const (putStrLn s)
myPrint _ v = mkSC $ const (print v)

print_type :: SharedContext s -> SharedTerm s -> IO ()
print_type sc t = scTypeOf sc t >>= print

fixPos :: Pos
fixPos = PosInternal "FIXME"

bindExts :: SharedContext s
         -> [SharedTerm s]
         -> SharedTerm s
         -> IO (SharedTerm s)
bindExts sc args body = do
  types <- mapM (scTypeOf sc) args
  let is = mapMaybe extIdx args
      names = mapMaybe extName args
  unless (length types == length is && length types == length names) $
    fail "argument isn't external input"
  locals <- mapM (scLocalVar sc . fst) ([0..] `zip` reverse types)
  body' <- scInstantiateExt sc (Map.fromList (is `zip` reverse locals)) body
  scLambdaList sc (names `zip` types) body'
    where extIdx (STApp _ (FTermF (ExtCns ec))) = Just (ecVarIndex ec)
          extIdx _ = Nothing
          extName (STApp _ (FTermF (ExtCns ec))) = Just (ecName ec)
          extName _ = Nothing

toValueCase :: (SV.IsValue s b) =>
               SharedContext s
            -> (SharedContext s -> b -> SV.Value s -> SV.Value s -> IO (SV.Value s))
            -> SV.Value s
toValueCase sc prim =
  SV.VFun $ \b ->
  SV.VFun $ \v1 ->
  SV.VLambda $ \v2 _ ->
  prim sc (SV.fromValue b) v1 v2

caseProofResultPrim :: SharedContext s -> SV.ProofResult s
                    -> SV.Value s -> SV.Value s
                    -> IO (SV.Value s)
caseProofResultPrim sc pr vValid vInvalid = do
  case pr of
    SV.Valid -> return vValid
    SV.Invalid v -> SV.applyValue sc vInvalid v
    SV.InvalidMulti _ -> fail $ "multi-value counter-example"


caseSatResultPrim :: SharedContext s -> SV.SatResult s
                  -> SV.Value s -> SV.Value s
                  -> IO (SV.Value s)
caseSatResultPrim sc sr vUnsat vSat = do
  case sr of
    SV.Unsat -> return vUnsat
    SV.Sat v -> SV.applyValue sc vSat v
    SV.SatMulti _ -> fail $ "multi-value satisfying assignment"<|MERGE_RESOLUTION|>--- conflicted
+++ resolved
@@ -45,12 +45,9 @@
 import qualified SAWScript.Value as SV
 
 import qualified Verifier.SAW.Simulator.BitBlast as BBSim
-<<<<<<< HEAD
 import qualified Verifier.SAW.Simulator.SBV as SBVSim
-=======
 import Verifier.SAW.Simulator.Value (applyAll)
 
->>>>>>> 83521dd7
 import qualified Data.ABC as ABC
 import qualified Verinf.Symbolic.Lit.ABC_GIA as GIA
 
